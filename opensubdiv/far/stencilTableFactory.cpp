--- conflicted
+++ resolved
@@ -87,22 +87,12 @@
 
     int maxlevel = std::min(int(options.maxLevel), refiner.GetMaxLevel());
     if (maxlevel==0 && (! options.generateControlVerts)) {
-<<<<<<< HEAD
         StencilTableG<FD> * result = new StencilTableG<FD>;
-        result->_numControlVertices = refiner.GetLevel(0).GetNumVertices();
-        return result;
-    }
-
-    bool interpolateVarying = options.interpolationMode==INTERPOLATE_VARYING;
-    internal::StencilBuilderG<FD> builder(refiner.GetLevel(0).GetNumVertices(),
-=======
-        StencilTable * result = new StencilTable;
         result->_numControlVertices = numControlVertices;
         return result;
     }
 
-    internal::StencilBuilder builder(numControlVertices,
->>>>>>> 171629fb
+    internal::StencilBuilderG<FD> builder(numControlVertices,
                                 /*genControlVerts*/ true,
                                 /*compactWeights*/  true);
 
@@ -112,14 +102,8 @@
     //
     PrimvarRefinerG<FD> primvarRefiner(refiner);
 
-<<<<<<< HEAD
     typename internal::StencilBuilderG<FD>::Index srcIndex(&builder, 0);
-    typename internal::StencilBuilderG<FD>::Index dstIndex(&builder, 
-                                    refiner.GetLevel(0).GetNumVertices());
-=======
-    internal::StencilBuilder::Index srcIndex(&builder, 0);
-    internal::StencilBuilder::Index dstIndex(&builder, numControlVertices);
->>>>>>> 171629fb
+    typename internal::StencilBuilderG<FD>::Index dstIndex(&builder, numControlVertices);
 
     for (int level=1; level<=maxlevel; ++level) {
         if (interpolateVertex) {
@@ -153,19 +137,14 @@
  
     // Copy stencils from the StencilBuilder into the StencilTable.
     // Always initialize numControlVertices (useful for torus case)
-<<<<<<< HEAD
     StencilTableG<FD> * result = 
-                        new StencilTableG<FD>(refiner.GetLevel(0).GetNumVertices(),
-=======
-    StencilTable * result = 
-                        new StencilTable(numControlVertices,
->>>>>>> 171629fb
-                                          builder.GetStencilOffsets(),
-                                          builder.GetStencilSizes(),
-                                          builder.GetStencilSources(),
-                                          builder.GetStencilWeights(),
-                                          options.generateControlVerts,
-                                          firstOffset);
+                        new StencilTableG<FD>(numControlVertices,
+                                               builder.GetStencilOffsets(),
+                                               builder.GetStencilSizes(),
+                                               builder.GetStencilSources(),
+                                               builder.GetStencilWeights(),
+                                               options.generateControlVerts,
+                                               firstOffset);
     return result;
 }
 
@@ -254,11 +233,12 @@
         factorize);
 }
 
-StencilTable const *
-StencilTableFactory::AppendLocalPointStencilTableFaceVarying(
+template<class FD>
+StencilTableG<FD> const *
+StencilTableFactoryG<FD>::AppendLocalPointStencilTableFaceVarying(
     TopologyRefiner const &refiner,
-    StencilTable const * baseStencilTable,
-    StencilTable const * localPointStencilTable,
+    StencilTableG<FD> const * baseStencilTable,
+    StencilTableG<FD> const * localPointStencilTable,
     int channel,
     bool factorize) {
 
@@ -270,11 +250,12 @@
         factorize);
 }
 
-StencilTable const *
-StencilTableFactory::appendLocalPointStencilTable(
+template<class FD>
+StencilTableG<FD> const *
+StencilTableFactoryG<FD>::appendLocalPointStencilTable(
     TopologyRefiner const &refiner,
-    StencilTable const * baseStencilTable,
-    StencilTable const * localPointStencilTable,
+    StencilTableG<FD> const * baseStencilTable,
+    StencilTableG<FD> const * localPointStencilTable,
     int channel,
     bool factorize) {
 
@@ -343,11 +324,7 @@
     int nLocalPointStencils = localPointStencilTable->GetNumStencils();
     int nLocalPointStencilsElements = 0;
 
-<<<<<<< HEAD
-    internal::StencilBuilderG<FD> builder(refiner.GetLevel(0).GetNumVertices(),
-=======
-    internal::StencilBuilder builder(nControlVerts,
->>>>>>> 171629fb
+    internal::StencilBuilderG<FD> builder(nControlVerts,
                                 /*genControlVerts*/ false,
                                 /*compactWeights*/  factorize);
     typename internal::StencilBuilderG<FD>::Index origin(&builder, 0);
@@ -379,13 +356,8 @@
     }
 
     // create new stencil table
-<<<<<<< HEAD
     StencilTableG<FD> * result = new StencilTableG<FD>;
-    result->_numControlVertices = refiner.GetLevel(0).GetNumVertices();
-=======
-    StencilTable * result = new StencilTable;
     result->_numControlVertices = nControlVerts;
->>>>>>> 171629fb
     result->resize(nBaseStencils + nLocalPointStencils,
                    nBaseStencilsElements + nLocalPointStencilsElements);
 
@@ -452,26 +424,15 @@
         // regular patches, such as in a torus)
         // note: the control vertices of the mesh are added as single-index
         //       stencils of weight 1.0f
-<<<<<<< HEAD
-        typename StencilTableFactoryG<FD>::Options options;
-        options.generateIntermediateLevels = uniform ? false :true;
-        options.generateControlVerts = true;
-        options.generateOffsets = true;
-=======
-        StencilTableFactory::Options stencilTableOptions;
+        typename StencilTableFactoryG<FD>::Options stencilTableOptions;
         stencilTableOptions.generateIntermediateLevels = uniform ? false :true;
         stencilTableOptions.generateControlVerts = true;
         stencilTableOptions.generateOffsets = true;
->>>>>>> 171629fb
 
         // PERFORMANCE: We could potentially save some mem-copies by not
         // instantiating the stencil tables and work directly off the source
         // data.
-<<<<<<< HEAD
-        cvstencils = StencilTableFactoryG<FD>::Create(refiner, options);
-=======
-        cvstencils = StencilTableFactory::Create(refiner, stencilTableOptions);
->>>>>>> 171629fb
+        cvstencils = StencilTableFactoryG<FD>::Create(refiner, stencilTableOptions);
     } else {
         // Sanity checks
         //
@@ -493,23 +454,13 @@
         // have been added to the refiner, maybe we can remove the need for the
         // patch table.
 
-<<<<<<< HEAD
-        typename PatchTableFactoryG<FD>::Options options;
-        options.SetEndCapType(
+        typename PatchTableFactoryG<FD>::Options patchTableOptions;
+        patchTableOptions.SetEndCapType(
             Far::PatchTableFactoryG<FD>::Options::ENDCAP_GREGORY_BASIS);
-        options.useInfSharpPatch = !uniform &&
-            refiner.GetAdaptiveOptions().useInfSharpPatch;
-
-        patchtable = PatchTableFactoryG<FD>::Create(refiner, options);
-=======
-        PatchTableFactory::Options patchTableOptions;
-        patchTableOptions.SetEndCapType(
-            Far::PatchTableFactory::Options::ENDCAP_GREGORY_BASIS);
         patchTableOptions.useInfSharpPatch = !uniform &&
             refiner.GetAdaptiveOptions().useInfSharpPatch;
 
-        patchtable = PatchTableFactory::Create(refiner, patchTableOptions);
->>>>>>> 171629fb
+        patchtable = PatchTableFactoryG<FD>::Create(refiner, patchTableOptions);
 
         if (! cvStencilsIn) {
             // if cvstencils is just created above, append endcap stencils
