--- conflicted
+++ resolved
@@ -295,24 +295,6 @@
     /// @param dst  Destination primvar buffer (vertex data at the limit)
     ///
     template <class T, class U> void Limit(T const & src, U & dstPos) const;
-<<<<<<< HEAD
-
-    template <class T, class U, class U1, class U2>
-    void Limit(T const & src, U & dstPos, U1 & dstTan1, U2 & dstTan2) const;
-
-    //@}
-
-    //@{
-    /// @name Inspection of components per level
-    ///
-
-
-    /// \brief Returns the number of vertices at a given level of refinement
-    int GetNumVertices(int level) const {
-        return _levels[level]->getNumVertices();
-    }
-=======
->>>>>>> ed2e48f6
 
     template <class T, class U, class U1, class U2>
     void Limit(T const & src, U & dstPos, U1 & dstTan1, U2 & dstTan2) const;
