//
//   Copyright 2013 Pixar
//
//   Licensed under the Apache License, Version 2.0 (the "Apache License")
//   with the following modification; you may not use this file except in
//   compliance with the Apache License and the following modification to it:
//   Section 6. Trademarks. is deleted and replaced with:
//
//   6. Trademarks. This License does not grant permission to use the trade
//      names, trademarks, service marks, or product names of the Licensor
//      and its affiliates, except as required to comply with Section 4(c) of
//      the License and to reproduce the content of the NOTICE file.
//
//   You may obtain a copy of the Apache License at
//
//       http://www.apache.org/licenses/LICENSE-2.0
//
//   Unless required by applicable law or agreed to in writing, software
//   distributed under the Apache License with the above modification is
//   distributed on an "AS IS" BASIS, WITHOUT WARRANTIES OR CONDITIONS OF ANY
//   KIND, either express or implied. See the Apache License for the specific
//   language governing permissions and limitations under the Apache License.
//
#include "../far/patchTableFactory.h"
#include "../far/error.h"
#include "../far/ptexIndices.h"
#include "../far/topologyRefiner.h"
#include "../vtr/level.h"
#include "../vtr/fvarLevel.h"
#include "../vtr/refinement.h"
#include "../far/endCapBSplineBasisPatchFactory.h"
#include "../far/endCapGregoryBasisPatchFactory.h"
#include "../far/endCapLegacyGregoryPatchFactory.h"

#include <algorithm>
#include <cassert>
#include <cstring>

namespace OpenSubdiv {
namespace OPENSUBDIV_VERSION {

namespace {

//
//  A convenience container for the different types of feature adaptive patches.
//  Each instance associates a value of the template parameter type with each
//  patch type.
//
template <class TYPE>
struct PatchTypes {

    TYPE R,    // regular patch
         G,    // gregory patch
         GB,   // gregory boundary patch
         GP;   // gregory basis patch

    PatchTypes() { std::memset(this, 0, sizeof(PatchTypes<TYPE>)); }

    TYPE & getValue( Far::PatchDescriptor desc ) {
        switch (desc.GetType()) {
            case Far::PatchDescriptor::REGULAR          : return R;
            case Far::PatchDescriptor::GREGORY          : return G;
            case Far::PatchDescriptor::GREGORY_BOUNDARY : return GB;
            case Far::PatchDescriptor::GREGORY_BASIS    : return GP;
            default : assert(0);
        }
        // can't be reached (suppress compiler warning)
        return R;
    }
};

typedef PatchTypes<Far::Index *>      PatchCVPointers;
typedef PatchTypes<Far::PatchParam *> PatchParamPointers;
typedef PatchTypes<Far::Index *>      SharpnessIndexPointers;
typedef PatchTypes<Far::Index>        PatchFVarOffsets;
typedef PatchTypes<Far::Index **>     PatchFVarPointers;

//  Helpers for compiler warnings and floating point equality tests
#ifdef __INTEL_COMPILER
#pragma warning (push)
#pragma warning disable 1572
#endif

inline bool isSharpnessEqual(float s1, float s2) { return (s1 == s2); }

#ifdef __INTEL_COMPILER
#pragma warning (pop)
#endif

} // namespace anon


namespace Far {

void
PatchTableFactory::PatchFaceTag::clear() {
    std::memset(this, 0, sizeof(*this));
}

void
PatchTableFactory::PatchFaceTag::assignBoundaryPropertiesFromEdgeMask(int boundaryEdgeMask) {
    //
    //  The number of rotations to apply for boundary or corner patches varies on both
    //  where the boundary/corner occurs and whether boundary or corner -- so using a
    //  4-bit mask should be sufficient to quickly determine all cases:
    //
    //  Note that we currently expect patches with multiple boundaries to have already
    //  been isolated, so asserts are applied for such unexpected cases.
    //
    //  Is the compiler going to build the 16-entry lookup table here, or should we do
    //  it ourselves?
    //
    _hasBoundaryEdge = true;
    _boundaryMask = boundaryEdgeMask;

    switch (boundaryEdgeMask) {
    case 0x0:  _boundaryCount = 0, _boundaryIndex = 0, _hasBoundaryEdge = false;  break;  // no boundaries

    case 0x1:  _boundaryCount = 1, _boundaryIndex = 0;  break;  // boundary edge 0
    case 0x2:  _boundaryCount = 1, _boundaryIndex = 1;  break;  // boundary edge 1
    case 0x3:  _boundaryCount = 2, _boundaryIndex = 1;  break;  // corner/crease vertex 1
    case 0x4:  _boundaryCount = 1, _boundaryIndex = 2;  break;  // boundary edge 2
    case 0x5:  assert(false);                           break;  // N/A - opposite boundary edges
    case 0x6:  _boundaryCount = 2, _boundaryIndex = 2;  break;  // corner/crease vertex 2
    case 0x7:  assert(false);                           break;  // N/A - three boundary edges
    case 0x8:  _boundaryCount = 1, _boundaryIndex = 3;  break;  // boundary edge 3
    case 0x9:  _boundaryCount = 2, _boundaryIndex = 0;  break;  // corner/crease vertex 0
    case 0xa:  assert(false);                           break;  // N/A - opposite boundary edges
    case 0xb:  assert(false);                           break;  // N/A - three boundary edges
    case 0xc:  _boundaryCount = 2, _boundaryIndex = 3;  break;  // corner/crease vertex 3
    case 0xd:  assert(false);                           break;  // N/A - three boundary edges
    case 0xe:  assert(false);                           break;  // N/A - three boundary edges
    case 0xf:  assert(false);                           break;  // N/A - all boundaries
    default:   assert(false);                           break;
    }
}

void
PatchTableFactory::PatchFaceTag::assignBoundaryPropertiesFromVertexMask(int boundaryVertexMask) {
    //
    //  This is strictly needed for the irregular case when a vertex is a boundary in
    //  the presence of no boundary edges -- an extra-ordinary face with only one corner
    //  on the boundary.
    //
    //  Its unclear at this point if patches with more than one such vertex are supported
    //  (if so, how do we deal with rotations) so for now we only allow one such vertex
    //  and assert for all other cases.
    //
    assert(_hasBoundaryEdge == false);
    _boundaryMask = boundaryVertexMask;

    switch (boundaryVertexMask) {
    case 0x0:  _boundaryCount = 0;                      break;  // no boundaries
    case 0x1:  _boundaryCount = 1, _boundaryIndex = 0;  break;  // boundary vertex 0
    case 0x2:  _boundaryCount = 1, _boundaryIndex = 1;  break;  // boundary vertex 1
    case 0x3:  assert(false);                           break;
    case 0x4:  _boundaryCount = 1, _boundaryIndex = 2;  break;  // boundary vertex 2
    case 0x5:  assert(false);                           break;
    case 0x6:  assert(false);                           break;
    case 0x7:  assert(false);                           break;
    case 0x8:  _boundaryCount = 1, _boundaryIndex = 3;  break;  // boundary vertex 3
    case 0x9:  assert(false);                           break;
    case 0xa:  assert(false);                           break;
    case 0xb:  assert(false);                           break;
    case 0xc:  assert(false);                           break;
    case 0xd:  assert(false);                           break;
    case 0xe:  assert(false);                           break;
    case 0xf:  assert(false);                           break;
    default:   assert(false);                           break;
    }
}

//
//  Trivial anonymous helper functions:
//
static inline void
offsetAndPermuteIndices(Far::Index const indices[], int count,
                        Far::Index offset, int const permutation[],
                        Far::Index result[]) {

    // The patch vertices for boundary and corner patches
    // are assigned index values even though indices will
    // be undefined along boundary and corner edges.
    // When the resulting patch table is going to be used
    // as indices for drawing, it is convenient for invalid
    // indices to be replaced with known good values, such
    // as the first un-permuted index, which is the index
    // of the first vertex of the patch face.
    Far::Index knownGoodIndex = indices[0];

    if (permutation) {
        for (int i = 0; i < count; ++i) {
            if (permutation[i] < 0) {
                result[i] = offset + knownGoodIndex;
            } else {
                result[i] = offset + indices[permutation[i]];
            }
        }
    } else if (offset) {
        for (int i = 0; i < count; ++i) {
            result[i] = offset + indices[i];
        }
    } else {
        std::memcpy(result, indices, count * sizeof(Far::Index));
    }
}

//
// Face-varying channel cursor
//
// This cursors allows to iterate over a set of selected face-varying channels.
// If client-code specifies an optional sub-set of the list of channels carried
// by the TopologyRefiner, the cursor can traverse this list and return both its
// current position in the sub-set and the original index of the corresponding
// channel in the TopologyRefiner.
//
class FVarChannelCursor {

public:

    FVarChannelCursor(TopologyRefiner const & refiner,
                      PatchTableFactory::Options options)
        : _channelIndices(0)
    {
        if (options.generateFVarTables) {
            // If client-code does not select specific channels, default to all
            // the channels in the refiner.
            if (options.numFVarChannels==-1) {
                _numChannels = refiner.GetNumFVarChannels();
                _channelIndices = 0;
            } else {
                assert(options.numFVarChannels<=refiner.GetNumFVarChannels());
                _numChannels = options.numFVarChannels;
                _channelIndices = options.fvarChannelIndices;
            }
        } else {
            _numChannels = 0;
        }
        _currentChannel = this->begin();
    }

    // Increment cursor
    FVarChannelCursor & operator++() {
        ++_currentChannel;
        return *this;
    }

    // Assign a position to a cursor
    FVarChannelCursor & operator = (int currentChannel) {
        _currentChannel = currentChannel;
        return *this;
    }

    // Compare cursor positions
    bool operator != (int posArg) {
        return _currentChannel < posArg;
    }

    // Return FVar channel index in the TopologyRefiner list
    // XXXX use something better than dereferencing operator maybe ?
    int operator*() {
        assert(_currentChannel<_numChannels);
        // If the cursor is iterating over a sub-set of channels, return the
        // channel index from the sub-set, otherwise use the current cursor
        // position as channel index.
        return _channelIndices ?
            _channelIndices[_currentChannel] : _currentChannel;
    }

    int pos() const   { return _currentChannel; }
    int begin() const { return 0; }
    int end() const   { return _numChannels; }
    int size() const  { return _numChannels; }

private:
    int _numChannels,             // total number of channels
        _currentChannel;          // current cursor position
    int const * _channelIndices;  // list of selected channel indices
};

//
// Adaptive Context
//
// Helper class aggregating transient contextual data structures during the
// creation of feature adaptive patch table. The structure simplifies
// the function prototypes of high-level private methods in the factory.
// This helps keeping the factory class stateless.
//
// Note : struct members are not re-entrant nor are they intended to be !
//
struct PatchTableFactory::AdaptiveContext {

public:
    AdaptiveContext(TopologyRefiner const & refiner, Options options);

    TopologyRefiner const & refiner;

    Options const options;

    // The patch table being created
    PatchTable * table;

public:

    //
    // Vertex
    //

    // Counters accumulating each type of patches during topology traversal
    PatchTypes<int> patchInventory;

    // Bit tags accumulating patch attributes during topology traversal
    PatchTagVector patchTags;

public:

    //
    // Face-varying
    //

    // True if face-varying patches need to be generated for this topology
    bool RequiresFVarPatches() const;

    // A cursor to iterate through the face-varying channels requested
    // by client-code
    FVarChannelCursor fvarChannelCursor;
};

// Constructor
PatchTableFactory::AdaptiveContext::AdaptiveContext(
    TopologyRefiner const & ref, Options opts) :
    refiner(ref), options(opts), table(0),
    fvarChannelCursor(ref, opts) {
}

bool
PatchTableFactory::AdaptiveContext::RequiresFVarPatches() const {
    return (fvarChannelCursor.size() > 0);
}

//
//  Reserves tables based on the contents of the PatchArrayVector in the PatchTable:
//
void
PatchTableFactory::allocateVertexTables(PatchTable * table, int /* nlevels */, bool hasSharpness) {

    int ncvs = 0, npatches = 0;
    for (int i=0; i<table->GetNumPatchArrays(); ++i) {
        npatches += table->GetNumPatches(i);
        ncvs += table->GetNumControlVertices(i);
    }

    if (ncvs==0 || npatches==0)
        return;

    table->_patchVerts.resize( ncvs );

    table->_paramTable.resize( npatches );

    if (hasSharpness) {
        table->_sharpnessIndices.resize( npatches, Vtr::INDEX_INVALID );
    }
}

//
//  Allocate face-varying tables
//
void
PatchTableFactory::allocateFVarChannels(TopologyRefiner const & refiner,
    Options options, int npatches, PatchTable * table) {

    assert(options.generateFVarTables &&
        refiner.GetNumFVarChannels()>0 && npatches>0 && table);

    // Create a channel cursor to iterate over client-selected channels or
    // default to the channels found in the TopologyRefiner
    FVarChannelCursor fvc(refiner, options);
    if (fvc.size()==0) {
        return;
    }

    table->allocateFVarPatchChannels(fvc.size());

    // Iterate with the cursor to initialize each channel
    for (fvc=fvc.begin(); fvc!=fvc.end(); ++fvc) {

        Sdc::Options::FVarLinearInterpolation interpolation =
            refiner.GetFVarLinearInterpolation(*fvc);

        table->setFVarPatchChannelLinearInterpolation(interpolation, fvc.pos());

        int nverts = 0;

        PatchDescriptor::Type type = options.triangulateQuads ?
            PatchDescriptor::TRIANGLES : PatchDescriptor::QUADS;

        nverts =
            npatches * PatchDescriptor::GetNumFVarControlVertices(type);

        table->allocateFVarPatchChannelValues(npatches, nverts, fvc.pos());
    }
}


// gather face-varying patch points
int
PatchTableFactory::gatherFVarData(AdaptiveContext & context, int level,
    Index faceIndex, Index levelFaceOffset, int rotation,
        Index const * levelFVarVertOffsets, Index fofss, Index ** fptrs) {

    (void)levelFaceOffset;  // not used
    (void)fofss;  // not used

    if (! context.RequiresFVarPatches()) {
        return 0;
    }

    TopologyRefiner const & refiner = context.refiner;

    // Iterate over valid FVar channels (if any)
    FVarChannelCursor & fvc = context.fvarChannelCursor;
    for (fvc=fvc.begin(); fvc!=fvc.end(); ++fvc) {

        Vtr::internal::Level const & vtxLevel = refiner.getLevel(level);
        Vtr::internal::FVarLevel const & fvarLevel = vtxLevel.getFVarLevel(*fvc);

        //
        // Bi-linear patches
        //

        ConstIndexArray fvarValues = fvarLevel.getFaceValues(faceIndex);

        // Store verts values directly in non-sparse context channel arrays
        for (int vert=0; vert<fvarValues.size(); ++vert) {
            fptrs[fvc.pos()][vert] =
                levelFVarVertOffsets[fvc.pos()] + fvarValues[(vert+rotation)%4];
        }
        fptrs[fvc.pos()]+=fvarValues.size();
    }
    return 1;
}

//
//  Populates the PatchParam for the given face, returning
//  a pointer to the next entry
//
PatchParam *
PatchTableFactory::computePatchParam(
    TopologyRefiner const & refiner, PtexIndices const &ptexIndices,
    int depth, Vtr::Index faceIndex, int boundaryMask, 
    int transitionMask, PatchParam *param) {

    if (param == NULL) return NULL;

    // Move up the hierarchy accumulating u,v indices to the coarse level:
    int childIndexInParent = 0,
        u = 0,
        v = 0,
        ofs = 1;

    bool nonquad = (refiner.GetLevel(depth).GetFaceVertices(faceIndex).size() != 4);

    for (int i = depth; i > 0; --i) {
        Vtr::internal::Refinement const& refinement  = refiner.getRefinement(i-1);
        Vtr::internal::Level const&      parentLevel = refiner.getLevel(i-1);

        Vtr::Index parentFaceIndex    = refinement.getChildFaceParentFace(faceIndex);
                 childIndexInParent = refinement.getChildFaceInParentFace(faceIndex);

        if (parentLevel.getFaceVertices(parentFaceIndex).size() == 4) {
            switch ( childIndexInParent ) {
                case 0 :                     break;
                case 1 : { u+=ofs;         } break;
                case 2 : { u+=ofs; v+=ofs; } break;
                case 3 : {         v+=ofs; } break;
            }
            ofs = (unsigned short)(ofs << 1);
        } else {
            nonquad = true;
            // If the root face is not a quad, we need to offset the ptex index
            // CCW to match the correct child face
            Vtr::ConstIndexArray children = refinement.getFaceChildFaces(parentFaceIndex);
            for (int j=0; j<children.size(); ++j) {
                if (children[j]==faceIndex) {
                    childIndexInParent = j;
                    break;
                }
            }
        }
        faceIndex = parentFaceIndex;
    }

    Vtr::Index ptexIndex = ptexIndices.GetFaceId(faceIndex);
    assert(ptexIndex!=-1);

    if (nonquad) {
        ptexIndex+=childIndexInParent;
        --depth;
    }

    param->Set(ptexIndex, (short)u, (short)v, (unsigned short) depth, nonquad,
               (unsigned short) boundaryMask, (unsigned short) transitionMask);

    return ++param;
}


//
//  Indexing sharpnesses
//
inline int
assignSharpnessIndex(float sharpness, std::vector<float> & sharpnessValues) {

    // linear search
    for (int i=0; i<(int)sharpnessValues.size(); ++i) {
        if (isSharpnessEqual(sharpnessValues[i], sharpness)) {
            return i;
        }
    }
    sharpnessValues.push_back(sharpness);
    return (int)sharpnessValues.size()-1;
}

//
//  We should be able to use a single Create() method for both the adaptive and uniform
//  cases.  In the past, more additional arguments were passed to the uniform version,
//  but that may no longer be necessary (see notes in the uniform version below)...
//
PatchTable *
PatchTableFactory::Create(TopologyRefiner const & refiner, Options options) {

    if (refiner.IsUniform()) {
        return createUniform(refiner, options);
    } else {
        return createAdaptive(refiner, options);
    }
}

PatchTable *
PatchTableFactory::createUniform(TopologyRefiner const & refiner, Options options) {

    assert(refiner.IsUniform());

    // ensure that triangulateQuads is only set for quadrilateral schemes
    options.triangulateQuads &= (refiner.GetSchemeType()==Sdc::SCHEME_BILINEAR ||
                                 refiner.GetSchemeType()==Sdc::SCHEME_CATMARK);

    // level=0 may contain n-gons, which are not supported in PatchTable.
    // even if generateAllLevels = true, we start from level 1.

    int maxvalence = refiner.GetMaxValence(),
        maxlevel = refiner.GetMaxLevel(),
        firstlevel = options.generateAllLevels ? 1 : maxlevel,
        nlevels = maxlevel-firstlevel+1;

    PtexIndices ptexIndices(refiner);

    PatchDescriptor::Type ptype = PatchDescriptor::NON_PATCH;
    if (options.triangulateQuads) {
        ptype = PatchDescriptor::TRIANGLES;
    } else {
        switch (refiner.GetSchemeType()) {
            case Sdc::SCHEME_BILINEAR :
            case Sdc::SCHEME_CATMARK  : ptype = PatchDescriptor::QUADS; break;
            case Sdc::SCHEME_LOOP     : ptype = PatchDescriptor::TRIANGLES; break;
        }
    }
    assert(ptype!=PatchDescriptor::NON_PATCH);

    //
    //  Create the instance of the table and allocate and initialize its members.
    //
    PatchTable * table = new PatchTable(maxvalence);

    table->_numPtexFaces = ptexIndices.GetNumFaces();

    table->reservePatchArrays(nlevels);

    PatchDescriptor desc(ptype);

    // generate patch arrays
    for (int level=firstlevel, poffset=0, voffset=0; level<=maxlevel; ++level) {

        TopologyLevel const & refLevel = refiner.GetLevel(level);

        int npatches = refLevel.GetNumFaces();
        if (refiner.HasHoles()) {
            for (int i = npatches - 1; i >= 0; --i) {
                npatches -= refLevel.IsFaceHole(i);
            }
        }
        assert(npatches>=0);

        if (options.triangulateQuads)
            npatches *= 2;

        table->pushPatchArray(desc, npatches, &voffset, &poffset, 0);
    }

    // Allocate various tables
    allocateVertexTables( table, 0, /*hasSharpness=*/false );

    FVarChannelCursor fvc(refiner, options);
    bool generateFVarPatches = (options.generateFVarTables && fvc.size()>0);
    if (generateFVarPatches) {
        int npatches = table->GetNumPatchesTotal();
        allocateFVarChannels(refiner, options, npatches, table);
        assert(fvc.size() == table->GetNumFVarChannels());
    }

    //
    //  Now populate the patches:
    //

    Index          * iptr = &table->_patchVerts[0];
    PatchParam     * pptr = &table->_paramTable[0];
    Index         ** fptr = 0;

    // we always skip level=0 vertices (control cages)
    Index levelVertOffset = refiner.GetLevel(0).GetNumVertices();

    Index * levelFVarVertOffsets = 0;
    if (generateFVarPatches) {

        levelFVarVertOffsets = (Index *)alloca(fvc.size()*sizeof(Index));
        memset(levelFVarVertOffsets, 0, fvc.size()*sizeof(Index));

        fptr = (Index **)alloca(fvc.size()*sizeof(Index *));
        for (fvc=fvc.begin(); fvc!=fvc.end(); ++fvc) {
            fptr[fvc.pos()] = table->getFVarValues(fvc.pos()).begin();
        }
    }

    for (int level=1; level<=maxlevel; ++level) {

        TopologyLevel const & refLevel = refiner.GetLevel(level);

        int nfaces = refLevel.GetNumFaces();
        if (level>=firstlevel) {
            for (int face=0; face<nfaces; ++face) {

                if (refiner.HasHoles() && refLevel.IsFaceHole(face)) {
                    continue;
                }

                ConstIndexArray fverts = refLevel.GetFaceVertices(face);
                for (int vert=0; vert<fverts.size(); ++vert) {
                    *iptr++ = levelVertOffset + fverts[vert];
                }

                pptr = computePatchParam(refiner, ptexIndices, level, face, /*boundary*/0, /*transition*/0, pptr);

                if (generateFVarPatches) {
                    for (fvc=fvc.begin(); fvc!=fvc.end(); ++fvc) {
                        ConstIndexArray fvalues = refLevel.GetFaceFVarValues(face, *fvc);
                        for (int vert=0; vert<fvalues.size(); ++vert) {
                            assert((levelVertOffset + fvalues[vert]) < (int)table->getFVarValues(fvc.pos()).size());
                            fptr[fvc.pos()][vert] = levelFVarVertOffsets[fvc.pos()] + fvalues[vert];
                        }
                        fptr[fvc.pos()]+=fvalues.size();
                    }
                }

                if (options.triangulateQuads) {
                    // Triangulate the quadrilateral: {v0,v1,v2,v3} -> {v0,v1,v2},{v3,v0,v2}.
                    *iptr = *(iptr - 4); // copy v0 index
                    ++iptr;
                    *iptr = *(iptr - 3); // copy v2 index
                    ++iptr;

                    *pptr = *(pptr - 1); // copy first patch param
                    ++pptr;

                    if (generateFVarPatches) {
                        for (fvc=fvc.begin(); fvc!=fvc.end(); ++fvc) {
                            *fptr[fvc.pos()] = *(fptr[fvc.pos()]-4); // copy fv0 index
                            ++fptr[fvc.pos()];
                            *fptr[fvc.pos()] = *(fptr[fvc.pos()]-3); // copy fv2 index
                            ++fptr[fvc.pos()];
                        }
                    }
                }
            }
        }

        if (options.generateAllLevels) {
            levelVertOffset += refiner.GetLevel(level).GetNumVertices();
            for (fvc=fvc.begin(); fvc!=fvc.end(); ++fvc) {
                levelFVarVertOffsets[fvc.pos()] += refiner.GetLevel(level).GetNumFVarValues(fvc.pos());
            }
        }
    }
    return table;
}

PatchTable *
PatchTableFactory::createAdaptive(TopologyRefiner const & refiner, Options options) {

    assert(! refiner.IsUniform());

    PtexIndices ptexIndices(refiner);

    AdaptiveContext context(refiner, options);

    //
    //  First identify the patches -- accumulating the inventory patches for all of the
    //  different types and information about the patch for each face:
    //
    identifyAdaptivePatches(context);

    //
    //  Create the instance of the table and allocate and initialize its members based on
    //  the inventory of patches determined above:
    //
    int maxValence = refiner.GetMaxValence();

    context.table = new PatchTable(maxValence);

    // Populate the patch array descriptors
    int numPatchArrays = 0;
    if (context.patchInventory.R > 0) ++numPatchArrays;
    if (context.patchInventory.G > 0) ++numPatchArrays;
    if (context.patchInventory.GB > 0) ++numPatchArrays;
    if (context.patchInventory.GP > 0) ++numPatchArrays;

    context.table->reservePatchArrays(numPatchArrays);

    // Sort through the inventory and push back non-empty patch arrays
    ConstPatchDescriptorArray const & descs =
        PatchDescriptor::GetAdaptivePatchDescriptors(Sdc::SCHEME_CATMARK);

    int voffset=0, poffset=0, qoffset=0;
    for (int i=0; i<descs.size(); ++i) {
        PatchDescriptor desc = descs[i];
        context.table->pushPatchArray(desc,
            context.patchInventory.getValue(desc), &voffset, &poffset, &qoffset );
    }

    context.table->_numPtexFaces = ptexIndices.GetNumFaces();

    // Allocate various tables
    bool hasSharpness = context.options.useSingleCreasePatch;
    allocateVertexTables(context.table, 0, hasSharpness);

    if (context.RequiresFVarPatches()) {

        int npatches = context.table->GetNumPatchesTotal();

        allocateFVarChannels(refiner, options, npatches, context.table);
    }

    //
    //  Now populate the patches:
    //
    populateAdaptivePatches(context, ptexIndices);

    return context.table;
}

//
//  Identify all patches required for faces at all levels -- accumulating the number of patches
//  for each type, and retaining enough information for the patch for each face to populate it
//  later with no additional analysis.
//
void
PatchTableFactory::identifyAdaptivePatches(AdaptiveContext & context) {

    TopologyRefiner const & refiner = context.refiner;

    //
    //  Iterate through the levels of refinement to inspect and tag components with information
    //  relative to patch generation.  We allocate all of the tags locally and use them to
    //  populate the patches once a complete inventory has been taken and all tables appropriately
    //  allocated and initialized:
    //
    //  The first Level may have no Refinement if it is the only level -- similarly the last Level
    //  has no Refinement, so a single level is effectively the last, but with less information
    //  available in some cases, as it was not generated by refinement.
    //
    context.patchTags.resize(refiner.GetNumFacesTotal());

    PatchFaceTag * levelPatchTags = &context.patchTags[0];

    for (int levelIndex = 0; levelIndex < refiner.GetNumLevels(); ++levelIndex) {
        Vtr::internal::Level const * level = &refiner.getLevel(levelIndex);

        //
        //  Given components at Level[i], we need to be looking at Refinement[i] -- and not
        //  [i-1] -- because the Refinement has transitional information for its parent edges
        //  and faces.
        //
        //  For components in this level, we want to determine:
        //    - what Edges are "transitional" (already done in Refinement for parent)
        //    - what Faces are "transitional" (already done in Refinement for parent)
        //    - what Faces are "complete" (applied to this Level in previous refinement)
        //
        Vtr::internal::Refinement const            * refinement = 0;
        Vtr::internal::Refinement::SparseTag const * refinedFaceTags = 0;

        if (levelIndex < refiner.GetMaxLevel()) {
            refinement      = &refiner.getRefinement(levelIndex);
            refinedFaceTags = &refinement->getParentFaceSparseTag(0);
        }

        for (int faceIndex = 0; faceIndex < level->getNumFaces(); ++faceIndex) {

            PatchFaceTag & patchTag = levelPatchTags[faceIndex];
            patchTag.clear();
            patchTag._hasPatch = false;

            if (level->isFaceHole(faceIndex)) {
                continue;
            }

            //
            //  This face does not warrant a patch under the following conditions:
            //
            //      - the face was fully refined into child faces
            //      - the face is not a quad (should have been refined, so assert)
            //      - the face is not "complete"
            //
            //  The first is trivially determined, and the second is really redundant.  The
            //  last -- "incompleteness" -- indicates a face that exists to support the limit
            //  of some neighboring component, and which does not have its own neighborhood
            //  fully defined for its limit.  If any child vertex of a vertex of this face is
            //  "incomplete" (and all are tagged) the face must be "incomplete", so get the
            //  "composite" tag which combines bits for all vertices:
            //
            Vtr::internal::Refinement::SparseTag refinedFaceTag = refinedFaceTags ?
                refinedFaceTags[faceIndex] : Vtr::internal::Refinement::SparseTag();

            if (refinedFaceTag._selected) {
                continue;
            }

            Vtr::ConstIndexArray fVerts = level->getFaceVertices(faceIndex);
            assert(fVerts.size() == 4);

            Vtr::internal::Level::VTag compFaceVertTag = level->getFaceCompositeVTag(fVerts);
            if (compFaceVertTag._incomplete) {
                continue;
            }

            //
            //  We have a quad that will be represented as a B-spline or end cap patch.  Use
            //  the "composite" tag again to quickly determine if any vertex is irregular, on
            //  a boundary, non-manifold, etc.
            //
            //  Inspect the edges for boundaries and transitional edges and pack results into
            //  4-bit masks.  We detect boundary edges rather than vertices as we hope to
            //  replace the mask in future with one for infinitely sharp edges -- allowing
            //  us to detect regular patches and avoid isolation.  We still need to account
            //  for the irregular/xordinary case when a corner vertex is a boundary but there
            //  are no boundary edges.
            //
            //  As for transition detection, assign the transition properties (even if 0).
            //
            //  NOTE on patches around non-manifold vertices:
            //      In most cases the use of regular boundary or corner patches is what we want,
            //  but in some, i.e. when a non-manifold vertex is infinitely sharp, using
            //  such patches will create some discontinuities.  At this point non-manifold
            //  support is still evolving and is not strictly defined, so this is left to
            //  a later date to resolve.
            //
            //  NOTE on infinitely sharp (hard) edges:
            //      We should be able to adapt this later to detect hard (inf-sharp) edges
            //  rather than just boundary edges -- there is a similar tag per edge.  That
            //  should allow us to generate regular patches for interior hard features.
            //
            bool hasBoundaryVertex    = compFaceVertTag._boundary;
            bool hasNonManifoldVertex = compFaceVertTag._nonManifold;
            bool hasXOrdinaryVertex   = compFaceVertTag._xordinary;

            patchTag._hasPatch  = true;
            patchTag._isRegular = ! hasXOrdinaryVertex || hasNonManifoldVertex;

            // single crease patch optimization
            if (context.options.useSingleCreasePatch &&
                ! hasXOrdinaryVertex && ! hasBoundaryVertex && ! hasNonManifoldVertex) {

                Vtr::ConstIndexArray fEdges = level->getFaceEdges(faceIndex);
                Vtr::internal::Level::ETag compFaceETag = level->getFaceCompositeETag(fEdges);

                if (compFaceETag._semiSharp || compFaceETag._infSharp) {
                    float sharpness = 0;
                    int rotation = 0;
                    if (level->isSingleCreasePatch(faceIndex, &sharpness, &rotation)) {

                        // cap sharpness to the max isolation level
                        float cappedSharpness =
                                std::min(sharpness, (float)(context.options.maxIsolationLevel - levelIndex));
                        if (cappedSharpness > 0) {
                            patchTag._isSingleCrease = true;
                            patchTag._boundaryIndex = rotation;
                        }
                    }
                }
            }

            //  Identify boundaries for both regular and xordinary patches -- non-manifold
            //  (infinitely sharp) edges and vertices are currently interpreted as boundaries
            //  for regular patches, though an irregular patch or extrapolated boundary patch
            //  is really necessary in future for some non-manifold cases.
            //
            if (hasBoundaryVertex || hasNonManifoldVertex) {
                Vtr::ConstIndexArray fEdges = level->getFaceEdges(faceIndex);

                int boundaryEdgeMask = ((level->getEdgeTag(fEdges[0])._boundary) << 0) |
                                       ((level->getEdgeTag(fEdges[1])._boundary) << 1) |
                                       ((level->getEdgeTag(fEdges[2])._boundary) << 2) |
                                       ((level->getEdgeTag(fEdges[3])._boundary) << 3);
                if (hasNonManifoldVertex) {
                    int nonManEdgeMask = ((level->getEdgeTag(fEdges[0])._nonManifold) << 0) |
                                         ((level->getEdgeTag(fEdges[1])._nonManifold) << 1) |
                                         ((level->getEdgeTag(fEdges[2])._nonManifold) << 2) |
                                         ((level->getEdgeTag(fEdges[3])._nonManifold) << 3);

                    //  Other than non-manifold edges, non-manifold vertices that were made
                    //  sharp should also trigger new "boundary" edges for the sharp corner
                    //  patches introduced in these cases.
                    //
                    if (level->getVertexTag(fVerts[0])._nonManifold &&
                        level->getVertexTag(fVerts[0])._infSharp) {
                        nonManEdgeMask |= (1 << 0) | (1 << 3);
                    }
                    if (level->getVertexTag(fVerts[1])._nonManifold &&
                        level->getVertexTag(fVerts[1])._infSharp) {
                        nonManEdgeMask |= (1 << 1) | (1 << 0);
                    }
                    if (level->getVertexTag(fVerts[2])._nonManifold &&
                        level->getVertexTag(fVerts[2])._infSharp) {
                        nonManEdgeMask |= (1 << 2) | (1 << 1);
                    }
                    if (level->getVertexTag(fVerts[3])._nonManifold &&
                        level->getVertexTag(fVerts[3])._infSharp) {
                        nonManEdgeMask |= (1 << 3) | (1 << 2);
                    }
                    boundaryEdgeMask |= nonManEdgeMask;
                }

                if (boundaryEdgeMask) {
                    patchTag.assignBoundaryPropertiesFromEdgeMask(boundaryEdgeMask);
                } else {
                    int boundaryVertMask = ((level->getVertexTag(fVerts[0])._boundary) << 0) |
                                           ((level->getVertexTag(fVerts[1])._boundary) << 1) |
                                           ((level->getVertexTag(fVerts[2])._boundary) << 2) |
                                           ((level->getVertexTag(fVerts[3])._boundary) << 3);

                    if (hasNonManifoldVertex) {
                        int nonManVertMask = ((level->getVertexTag(fVerts[0])._nonManifold) << 0) |
                                             ((level->getVertexTag(fVerts[1])._nonManifold) << 1) |
                                             ((level->getVertexTag(fVerts[2])._nonManifold) << 2) |
                                             ((level->getVertexTag(fVerts[3])._nonManifold) << 3);
                        boundaryVertMask |= nonManVertMask;
                    }
                    patchTag.assignBoundaryPropertiesFromVertexMask(boundaryVertMask);
                }
            }

            //  XXXX (barfowl) -- why are we approximating a smooth x-ordinary corner with
            //  a sharp corner patch?  The boundary/corner points of the regular patch are
            //  not even made colinear to make it smoother.  Something historical here...
            //
            //  So this treatment may become optional in future and is bracketed with a
            //  condition now for that reason.  We approximate x-ordinary smooth corners
            //  with regular B-spline patches instead of using a Gregory patch.  The smooth
            //  corner must be properly isolated from any other irregular vertices (as it
            //  will be at any level > 1) otherwise the Gregory patch is necessary.
            //
            //  This flag to be initialized with a future option... ?
            bool approxSmoothCornerWithRegularPatch = true;

            if (approxSmoothCornerWithRegularPatch) {
                if (!patchTag._isRegular && (patchTag._boundaryCount == 2)) {
                    //  We may have a sharp corner opposite/adjacent an xordinary vertex --
                    //  need to make sure there is only one xordinary vertex and that it
                    //  is the corner vertex.
                    if (levelIndex > 1) {
                        patchTag._isRegular = true;
                    } else {
                        int xordVertex = 0;
                        int xordCount = 0;
                        if (level->getVertexTag(fVerts[0])._xordinary) { xordCount++; xordVertex = 0; }
                        if (level->getVertexTag(fVerts[1])._xordinary) { xordCount++; xordVertex = 1; }
                        if (level->getVertexTag(fVerts[2])._xordinary) { xordCount++; xordVertex = 2; }
                        if (level->getVertexTag(fVerts[3])._xordinary) { xordCount++; xordVertex = 3; }

                        if (xordCount == 1) {
                            //  We require the vertex opposite the xordinary vertex be interior:
                            if (! level->getVertexTag(fVerts[(xordVertex + 2) % 4])._boundary) {
                                patchTag._isRegular = true;
                            }
                        }
                    }
                }
            }

            //
            //  Now that all boundary features have have been identified and tagged, assign
            //  the transition type for the patch before taking inventory.
            //
            //  Identify and increment counts for regular patches (both non-transitional and
            //  transitional) and extra-ordinary patches (always non-transitional):
            //
            patchTag.assignTransitionPropertiesFromEdgeMask(refinedFaceTag._transitional);

            if (patchTag._isRegular) {

                if (patchTag._boundaryCount == 0) {
                    context.patchInventory.R++;
                } else if (patchTag._boundaryCount == 1) {
                    context.patchInventory.R++;
                } else {
                    context.patchInventory.R++;
                }
            } else {
                // select endcap patchtype
                switch(context.options.GetEndCapType()) {
                case Options::ENDCAP_GREGORY_BASIS:
                    context.patchInventory.GP++;
                    break;
                case Options::ENDCAP_BSPLINE_BASIS:
                    context.patchInventory.R++;
                    break;
                case Options::ENDCAP_LEGACY_GREGORY:
                    if (patchTag._boundaryCount == 0) {
                        context.patchInventory.G++;
                    } else {
                        context.patchInventory.GB++;
                    }
                    break;
                case Options::ENDCAP_BILINEAR_BASIS:
                    // not implemented yet
                    assert(false);
                    break;
                default:
                    // no endcap
                    break;
                }
            }
        }
        levelPatchTags += level->getNumFaces();
    }
}

//
//  Populate all adaptive patches now that the tables to hold data for them have been allocated.
//  We need the inventory (counts per patch type) and the patch tags per face that were previously
//  idenified.
//
void
PatchTableFactory::populateAdaptivePatches(
    AdaptiveContext & context, PtexIndices const & ptexIndices) {

    TopologyRefiner const & refiner = context.refiner;

    PatchTable * table = context.table;

    //
    //  Setup convenience pointers at the beginning of each patch array for each
    // table (patches, ptex)
    //
    PatchCVPointers    iptrs;
    PatchParamPointers pptrs;
    PatchFVarOffsets   fofss;
    PatchFVarPointers  fptrs;
    SharpnessIndexPointers sptrs;

    ConstPatchDescriptorArray const & descs =
        PatchDescriptor::GetAdaptivePatchDescriptors(Sdc::SCHEME_CATMARK);

    for (int i=0; i<descs.size(); ++i) {

        PatchDescriptor desc = descs[i];

        Index arrayIndex = table->findPatchArray(desc);

        if (arrayIndex==Vtr::INDEX_INVALID) {
            continue;
        }

        iptrs.getValue(desc) = table->getPatchArrayVertices(arrayIndex).begin();
        pptrs.getValue(desc) = table->getPatchParams(arrayIndex).begin();
        if (context.options.useSingleCreasePatch) {
            sptrs.getValue(desc) = table->getSharpnessIndices(arrayIndex);
        }

        if (context.RequiresFVarPatches()) {

            Index & offsets = fofss.getValue(desc);
            offsets = table->getPatchIndex(arrayIndex, 0);

            // XXXX manuelk this stuff will go away as we use offsets from FVarPatchChannel
            FVarChannelCursor & fvc = context.fvarChannelCursor;
            assert(fvc.size() == table->GetNumFVarChannels());

            Index ** fptr = (Index **)alloca(fvc.size()*sizeof(Index *));
            for (fvc=fvc.begin(); fvc!=fvc.end(); ++fvc) {

                Index pidx = table->getPatchIndex(arrayIndex, 0);
                int ofs = pidx * 4;
                fptr[fvc.pos()] = &table->getFVarValues(fvc.pos())[ofs];
            }
            fptrs.getValue(desc) = fptr;
        }
    }

    //
    //  Now iterate through the faces for all levels and populate the patches:
    //
    int levelFaceOffset = 0,
        levelVertOffset = 0;
    int * levelFVarVertOffsets = 0;
    if (context.RequiresFVarPatches()) {
         int nchannels = refiner.GetNumFVarChannels();
         levelFVarVertOffsets = (int *)alloca(nchannels*sizeof(int));
         memset(levelFVarVertOffsets, 0, nchannels*sizeof(int));
    }

    // endcap factories
    // XXX
    EndCapBSplineBasisPatchFactory *endCapBSpline = NULL;
    EndCapGregoryBasisPatchFactory *endCapGregoryBasis = NULL;
    EndCapLegacyGregoryPatchFactory *endCapLegacyGregory = NULL;
    StencilTable *localPointStencils = NULL;
    StencilTable *localPointVaryingStencils = NULL;

    switch(context.options.GetEndCapType()) {
    case Options::ENDCAP_GREGORY_BASIS:
        localPointStencils = new StencilTable(0);
        localPointVaryingStencils = new StencilTable(0);
        endCapGregoryBasis = new EndCapGregoryBasisPatchFactory(
            refiner,
            localPointStencils,
            localPointVaryingStencils,
            context.options.shareEndCapPatchPoints);
        break;
    case Options::ENDCAP_BSPLINE_BASIS:
        localPointStencils = new StencilTable(0);
        localPointVaryingStencils = new StencilTable(0);
        endCapBSpline = new EndCapBSplineBasisPatchFactory(
            refiner,
            localPointStencils,
            localPointVaryingStencils);
        break;
    case Options::ENDCAP_LEGACY_GREGORY:
        endCapLegacyGregory = new EndCapLegacyGregoryPatchFactory(refiner);
        break;
    default:
        break;
    }

    for (int i = 0; i < refiner.GetNumLevels(); ++i) {
        Vtr::internal::Level const * level = &refiner.getLevel(i);

        const PatchFaceTag * levelPatchTags = &context.patchTags[levelFaceOffset];

        for (int faceIndex = 0; faceIndex < level->getNumFaces(); ++faceIndex) {

            if (level->isFaceHole(faceIndex)) {
                continue;
            }

            const PatchFaceTag& patchTag = levelPatchTags[faceIndex];
            if (! patchTag._hasPatch) {
                continue;
            }

            if (patchTag._isRegular) {
                Index patchVerts[16];

                int bIndex = patchTag._boundaryIndex;
                int boundaryMask = patchTag._boundaryMask;
                int transitionMask = patchTag._transitionMask;

                int const * permutation = 0;
                // only single-crease patch has a sharpness.
                float sharpness = 0;

                if (patchTag._boundaryCount == 0) {
                    static int const permuteRegular[16] = { 5, 6, 7, 8, 4, 0, 1, 9, 15, 3, 2, 10, 14, 13, 12, 11 };
                    permutation = permuteRegular;

                    if (patchTag._isSingleCrease) {
                        boundaryMask = (1<<bIndex);
                        sharpness = level->getEdgeSharpness((level->getFaceEdges(faceIndex)[bIndex]));
                        sharpness = std::min(sharpness, (float)(context.options.maxIsolationLevel-i));
                    }

                    level->gatherQuadRegularInteriorPatchPoints(faceIndex, patchVerts, 0 /* no rotation*/);
                } else if (patchTag._boundaryCount == 1) {
                    // Expand boundary patch vertices and rotate to restore correct orientation.
                    static int const permuteBoundary[4][16] = {
                        { -1, -1, -1, -1, 11, 3, 0, 4, 10, 2, 1, 5, 9, 8, 7, 6 },
                        { 9, 10, 11, -1, 8, 2, 3, -1, 7, 1, 0, -1, 6, 5, 4, -1 },
                        { 6, 7, 8, 9, 5, 1, 2, 10, 4, 0, 3, 11, -1, -1, -1, -1 },
                        { -1, 4, 5, 6, -1, 0, 1, 7, -1, 3, 2, 8, -1, 11, 10, 9 } };
                    permutation = permuteBoundary[bIndex];
                    level->gatherQuadRegularBoundaryPatchPoints(faceIndex, patchVerts, bIndex);
                } else if (patchTag._boundaryCount == 2) {
                    // Expand corner patch vertices and rotate to restore correct orientation.
                    static int const permuteCorner[4][16] = {
                        { -1, -1, -1, -1, -1, 0, 1, 4, -1, 3, 2, 5, -1, 8, 7, 6 },
                        { -1, -1, -1, -1, 8, 3, 0, -1, 7, 2, 1, -1, 6, 5, 4, -1 },
                        { 6, 7, 8, -1, 5, 2, 3, -1, 4, 1, 0, -1, -1, -1, -1, -1 },
                        { -1, 4, 5, 6, -1, 1, 2, 7, -1, 0, 3, 8, -1, -1, -1, -1 } };
                    permutation = permuteCorner[bIndex];
                    level->gatherQuadRegularCornerPatchPoints(faceIndex, patchVerts, bIndex);
                } else {
                    assert(patchTag._boundaryCount <= 2);
                }

                offsetAndPermuteIndices(patchVerts, 16, levelVertOffset, permutation, iptrs.R);

                iptrs.R += 16;
                pptrs.R = computePatchParam(refiner, ptexIndices, i, faceIndex, boundaryMask, transitionMask, pptrs.R);
                // XXX: sharpness will be integrated into patch param soon.
                if (sptrs.R) *sptrs.R++ = assignSharpnessIndex(sharpness, table->_sharpnessValues);

                fofss.R += gatherFVarData(context,
                                          i, faceIndex, levelFaceOffset, /*rotation*/0, levelFVarVertOffsets, fofss.R, fptrs.R);
            } else {
                // emit end patch. end patch should be in the max level (until we implement DFAS)
                assert(i==refiner.GetMaxLevel());

                // switch endcap patchtype by option
                switch(context.options.GetEndCapType()) {
                case Options::ENDCAP_GREGORY_BASIS:
                {
                    // note: this call will be moved into vtr::level.
                    ConstIndexArray cvs = endCapGregoryBasis->GetPatchPoints(
                        level, faceIndex, levelPatchTags, levelVertOffset);

                    for (int j = 0; j < cvs.size(); ++j) iptrs.GP[j] = cvs[j];
                    iptrs.GP += cvs.size();
                    pptrs.GP = computePatchParam(
                        refiner, ptexIndices, i, faceIndex, /*boundary*/0, /*transition*/0, pptrs.GP);
                    if (sptrs.R) *sptrs.R++ = assignSharpnessIndex(0, table->_sharpnessValues);
                    fofss.GP += gatherFVarData(context,
                                               i, faceIndex, levelFaceOffset,
                                               0, levelFVarVertOffsets, fofss.GP, fptrs.GP);
                    break;
                }
                case Options::ENDCAP_BSPLINE_BASIS:
                {
                    ConstIndexArray cvs = endCapBSpline->GetPatchPoints(
                        level, faceIndex, levelPatchTags, levelVertOffset);

                    for (int j = 0; j < cvs.size(); ++j) iptrs.R[j] = cvs[j];
                    iptrs.R += cvs.size();
                    pptrs.R = computePatchParam(
                        refiner, ptexIndices, i, faceIndex, /*boundary*/0, /*transition*/0, pptrs.R);
                    if (sptrs.R) *sptrs.R++ = assignSharpnessIndex(0, table->_sharpnessValues);
                    fofss.R += gatherFVarData(context,
                                              i, faceIndex, levelFaceOffset,
                                              0, levelFVarVertOffsets, fofss.R, fptrs.R);
                    break;
                }
                case Options::ENDCAP_LEGACY_GREGORY:
                {
                    ConstIndexArray cvs = endCapLegacyGregory->GetPatchPoints(
                        level, faceIndex, levelPatchTags, levelVertOffset);

                    if (patchTag._boundaryCount == 0) {
                        for (int j = 0; j < cvs.size(); ++j) iptrs.G[j] = cvs[j];
                        iptrs.G += cvs.size();
                        pptrs.G = computePatchParam(
                            refiner, ptexIndices, i, faceIndex, /*boundary*/0, /*transition*/0, pptrs.G);
                        if (sptrs.R) *sptrs.R++ = assignSharpnessIndex(0, table->_sharpnessValues);
                        fofss.G += gatherFVarData(context,
                                                  i, faceIndex, levelFaceOffset,
                                                  0, levelFVarVertOffsets, fofss.G, fptrs.G);
                    } else {
                        for (int j = 0; j < cvs.size(); ++j) iptrs.GB[j] = cvs[j];
                        iptrs.GB += cvs.size();
                        pptrs.GB = computePatchParam(
                            refiner, ptexIndices, i, faceIndex, /*boundary*/0, /*transition*/0, pptrs.GB);
                        if (sptrs.R) *sptrs.R++ = assignSharpnessIndex(0, table->_sharpnessValues);
                        fofss.GB += gatherFVarData(context,
                                                   i, faceIndex, levelFaceOffset,
                                                   0, levelFVarVertOffsets, fofss.GB, fptrs.GB);
                    }
                    break;
                }
                case Options::ENDCAP_BILINEAR_BASIS:
                    // not implemented yet
                    assert(false);
                    break;
                default:
                    // no endcap
                    break;
                }
            }
        }
        levelFaceOffset += level->getNumFaces();
        levelVertOffset += level->getNumVertices();
        if (context.RequiresFVarPatches()) {
            int nchannels = refiner.GetNumFVarChannels();
            for (int channel=0; channel<nchannels; ++channel) {
                levelFVarVertOffsets[channel] += level->getNumFVarValues(channel);
            }
        }
    }

    // finalize end patches
<<<<<<< HEAD
    if (localPointStencils && localPointStencils->GetNumStencils() > 0) {
        localPointStencils->generateOffsets();
=======
    if (localPointStencils and localPointStencils->GetNumStencils() > 0) {
        localPointStencils->finalize();
>>>>>>> 5f643ee3
    } else {
        delete localPointStencils;
        localPointStencils = NULL;
    }

<<<<<<< HEAD
    if (localPointVaryingStencils && localPointVaryingStencils->GetNumStencils() > 0) {
        localPointVaryingStencils->generateOffsets();
=======
    if (localPointVaryingStencils and localPointVaryingStencils->GetNumStencils() > 0) {
        localPointVaryingStencils->finalize();
>>>>>>> 5f643ee3
    } else {
        delete localPointVaryingStencils;
        localPointVaryingStencils = NULL;
    }

    switch(context.options.GetEndCapType()) {
    case Options::ENDCAP_GREGORY_BASIS:
        table->_localPointStencils = localPointStencils;
        table->_localPointVaryingStencils = localPointVaryingStencils;
        delete endCapGregoryBasis;
        break;
    case Options::ENDCAP_BSPLINE_BASIS:
        table->_localPointStencils = localPointStencils;
        table->_localPointVaryingStencils = localPointVaryingStencils;
        delete endCapBSpline;
        break;
    case Options::ENDCAP_LEGACY_GREGORY:
        endCapLegacyGregory->Finalize(
            table->GetMaxValence(),
            &table->_quadOffsetsTable,
            &table->_vertexValenceTable);
        delete endCapLegacyGregory;
        break;
    default:
        break;
    }
}

} // end namespace Far

} // end namespace OPENSUBDIV_VERSION
} // end namespace OpenSubdiv
<|MERGE_RESOLUTION|>--- conflicted
+++ resolved
@@ -1303,25 +1303,15 @@
     }
 
     // finalize end patches
-<<<<<<< HEAD
     if (localPointStencils && localPointStencils->GetNumStencils() > 0) {
-        localPointStencils->generateOffsets();
-=======
-    if (localPointStencils and localPointStencils->GetNumStencils() > 0) {
         localPointStencils->finalize();
->>>>>>> 5f643ee3
     } else {
         delete localPointStencils;
         localPointStencils = NULL;
     }
 
-<<<<<<< HEAD
     if (localPointVaryingStencils && localPointVaryingStencils->GetNumStencils() > 0) {
-        localPointVaryingStencils->generateOffsets();
-=======
-    if (localPointVaryingStencils and localPointVaryingStencils->GetNumStencils() > 0) {
         localPointVaryingStencils->finalize();
->>>>>>> 5f643ee3
     } else {
         delete localPointVaryingStencils;
         localPointVaryingStencils = NULL;
