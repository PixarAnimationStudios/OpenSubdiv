//
//   Copyright 2013 Pixar
//
//   Licensed under the Apache License, Version 2.0 (the "Apache License")
//   with the following modification; you may not use this file except in
//   compliance with the Apache License and the following modification to it:
//   Section 6. Trademarks. is deleted and replaced with:
//
//   6. Trademarks. This License does not grant permission to use the trade
//      names, trademarks, service marks, or product names of the Licensor
//      and its affiliates, except as required to comply with Section 4(c) of
//      the License and to reproduce the content of the NOTICE file.
//
//   You may obtain a copy of the Apache License at
//
//       http://www.apache.org/licenses/LICENSE-2.0
//
//   Unless required by applicable law or agreed to in writing, software
//   distributed under the Apache License with the above modification is
//   distributed on an "AS IS" BASIS, WITHOUT WARRANTIES OR CONDITIONS OF ANY
//   KIND, either express or implied. See the Apache License for the specific
//   language governing permissions and limitations under the Apache License.
//

#ifndef OPENSUBDIV3_FAR_STENCILTABLE_H
#define OPENSUBDIV3_FAR_STENCILTABLE_H

#include "../version.h"

#include "../far/types.h"

#include <cassert>
#include <cstring>
#include <vector>
#include <iostream>

namespace OpenSubdiv {
namespace OPENSUBDIV_VERSION {

namespace Far {

/// \brief Vertex stencil descriptor
///
/// Allows access and manipulation of a single stencil in a StencilTable.
///

template<class FD> class StencilTableFactoryG;
template<class FD> class LimitStencilTableFactoryG;
template<class FD> class StencilTableFactoryG;
template<class FD> class PatchTableFactoryG;
template<class FD> class GregoryBasisG;
template<class FD> class EndCapBSplineBasisPatchFactoryG;
template<class FD> class EndCapGregoryBasisPatchFactoryG;

template<class FD>
class StencilG {

public:

    /// \brief Default constructor
    StencilG() {}

    /// \brief Constructor
    ///
    /// @param size     Table pointer to the size of the stencil
    ///
    /// @param indices  Table pointer to the vertex indices of the stencil
    ///
    /// @param weights  Table pointer to the vertex weights of the stencil
    ///
    StencilG(int * size,
            Index * indices,
            FD * weights)
        : _size(size),
          _indices(indices),
          _weights(weights) {
    }

    /// \brief Copy constructor
    StencilG(StencilG const & other) {
        _size = other._size;
        _indices = other._indices;
        _weights = other._weights;
    }

    /// \brief Returns the size of the stencil
    int GetSize() const {
        return *_size;
    }

    /// \brief Returns the size of the stencil as a pointer
    int * GetSizePtr() const {
        return _size;
    }

    /// \brief Returns the control vertices' indices
    Index const * GetVertexIndices() const {
        return _indices;
    }

    /// \brief Returns the interpolation weights
    FD const * GetWeights() const {
        return _weights;
    }

    /// \brief Advance to the next stencil in the table
    void Next() {
        int stride = *_size;
        ++_size;
        _indices += stride;
        _weights += stride;
    }

protected:
    friend StencilTableFactoryG<FD>;
    friend LimitStencilTableFactoryG<FD>;

    int * _size;
    Index         * _indices;
    FD         * _weights;
};

/// \brief Table of subdivision stencils.
///
/// Stencils are the most direct method of evaluation of locations on the limit
/// of a surface. Every point of a limit surface can be computed by linearly
/// blending a collection of coarse control vertices.
///
/// A stencil assigns a series of control vertex indices with a blending weight
/// that corresponds to a unique parametric location of the limit surface. When
/// the control vertices move in space, the limit location can be very efficiently
/// recomputed simply by applying the blending weights to the series of coarse
/// control vertices.
///
template<class FD>
class StencilTableG {
    StencilTableG(int numControlVerts,
                    std::vector<int> const& offsets,
                    std::vector<int> const& sizes,
                    std::vector<int> const& sources,
                    std::vector<FD> const& weights,
                    bool includeCoarseVerts,
                    size_t firstOffset);

public:

    virtual ~StencilTableG() {};
    
    /// \brief Returns the number of stencils in the table
    int GetNumStencils() const {
        return (int)_sizes.size();
    }

    /// \brief Returns the number of control vertices indexed in the table
    int GetNumControlVertices() const {
        return _numControlVertices;
    }

    /// \brief Returns a Stencil at index i in the table
    StencilG<FD> GetStencil(Index i) const;

    /// \brief Returns the number of control vertices of each stencil in the table
    std::vector<int> const & GetSizes() const {
        return _sizes;
    }

    /// \brief Returns the offset to a given stencil (factory may leave empty)
    std::vector<Index> const & GetOffsets() const {
        return _offsets;
    }

    /// \brief Returns the indices of the control vertices
    std::vector<Index> const & GetControlIndices() const {
        return _indices;
    }

    /// \brief Returns the stencil interpolation weights
    std::vector<FD> const & GetWeights() const {
        return _weights;
    }

    /// \brief Returns the stencil at index i in the table
    StencilG<FD> operator[] (Index index) const;

    /// \brief Updates point values based on the control values
    ///
    /// \note The destination buffers are assumed to have allocated at least
    ///       \c GetNumStencils() elements.
    ///
    /// @param controlValues  Buffer with primvar data for the control vertices
    ///
    /// @param values         Destination buffer for the interpolated primvar
    ///                       data
    ///
    /// @param start          index of first value to update
    ///
    /// @param end            Index of last value to update
    ///
    template <class T>
    void UpdateValues(T const *controlValues, T *values, Index start=-1, Index end=-1) const {
        update(controlValues, values, _weights, start, end);
    }

    /// \brief Clears the stencils from the table
    void Clear();

protected:

    // Update values by applying cached stencil weights to new control values
    template <class T> void update( T const *controlValues, T *values,
        std::vector<FD> const & valueWeights, Index start, Index end) const;

    // Populate the offsets table from the stencil sizes in _sizes (factory helper)
    void generateOffsets();

    // Resize the table arrays (factory helper)
    void resize(int nstencils, int nelems);

    // Reserves the table arrays (factory helper)
    void reserve(int nstencils, int nelems);

    // Reallocates the table arrays to remove excess capacity (factory helper)
    void shrinkToFit();

    // Performs any final operations on internal tables (factory helper)
    void finalize();

protected:
    StencilTableG() : _numControlVertices(0) {}
    StencilTableG(int numControlVerts)
        : _numControlVertices(numControlVerts) 
    { }

    friend StencilTableFactoryG<FD>;
    friend PatchTableFactoryG<FD>;
    // XXX: temporarily, GregoryBasis class will go away.
    friend GregoryBasisG<FD>;
    // XXX: needed to call reserve().
    friend EndCapBSplineBasisPatchFactoryG<FD>;
    friend EndCapGregoryBasisPatchFactoryG<FD>;

    int _numControlVertices;              // number of control vertices

    std::vector<int>           _sizes;    // number of coefficients for each stencil
    std::vector<Index>         _offsets,  // offset to the start of each stencil
                               _indices;  // indices of contributing coarse vertices
    std::vector<FD>         _weights;  // stencil weight coefficients
};


/// \brief Limit point stencil descriptor
///
template<class FD>
class LimitStencilG : public StencilG<FD> {

public:

    /// \brief Constructor
    ///
    /// @param size       Table pointer to the size of the stencil
    ///
    /// @param indices    Table pointer to the vertex indices of the stencil
    ///
    /// @param weights    Table pointer to the vertex weights of the stencil
    ///
    /// @param duWeights  Table pointer to the 'u' derivative weights
    ///
    /// @param dvWeights  Table pointer to the 'v' derivative weights
    ///
    /// @param duuWeights Table pointer to the 'uu' derivative weights
    ///
    /// @param duvWeights Table pointer to the 'uv' derivative weights
    ///
    /// @param dvvWeights Table pointer to the 'vv' derivative weights
    ///
    LimitStencilG( int* size,
                  Index * indices,
                  FD * weights,
                  FD * duWeights=0,
                  FD * dvWeights=0,
                  FD * duuWeights=0,
                  FD * duvWeights=0,
                  FD * dvvWeights=0)
        : StencilG<FD>(size, indices, weights),
          _duWeights(duWeights),
          _dvWeights(dvWeights),
          _duuWeights(duuWeights),
          _duvWeights(duvWeights),
          _dvvWeights(dvvWeights) {
    }

    /// \brief Returns the u derivative weights
    FD const * GetDuWeights() const {
        return _duWeights;
    }

    /// \brief Returns the v derivative weights
    FD const * GetDvWeights() const {
        return _dvWeights;
    }

    /// \brief Returns the uu derivative weights
    FD const * GetDuuWeights() const {
        return _duuWeights;
    }

    /// \brief Returns the uv derivative weights
    FD const * GetDuvWeights() const {
        return _duvWeights;
    }

    /// \brief Returns the vv derivative weights
    FD const * GetDvvWeights() const {
        return _dvvWeights;
    }

    /// \brief Advance to the next stencil in the table
    void Next() {
       int stride = *StencilG<FD>::_size;
       ++StencilG<FD>::_size;
       StencilG<FD>::_indices += stride;
       StencilG<FD>::_weights += stride;
       if (_duWeights) _duWeights += stride;
       if (_dvWeights) _dvWeights += stride;
       if (_duuWeights) _duuWeights += stride;
       if (_duvWeights) _duvWeights += stride;
       if (_dvvWeights) _dvvWeights += stride;
    }

private:

    friend StencilTableFactoryG<FD>;
    friend LimitStencilTableFactoryG<FD>;

    FD * _duWeights,  // pointer to stencil u derivative limit weights
       * _dvWeights,  // pointer to stencil v derivative limit weights
       * _duuWeights, // pointer to stencil uu derivative limit weights
       * _duvWeights, // pointer to stencil uv derivative limit weights
       * _dvvWeights; // pointer to stencil vv derivative limit weights
};

/// \brief Table of limit subdivision stencils.
///
///
template<class FD>
class LimitStencilTableG : public StencilTableG<FD> {
    LimitStencilTableG(int numControlVerts,
                    std::vector<int> const& offsets,
                    std::vector<int> const& sizes,
                    std::vector<int> const& sources,
                    std::vector<FD> const& weights,
                    std::vector<FD> const& duWeights,
                    std::vector<FD> const& dvWeights,
                    std::vector<FD> const& duuWeights,
                    std::vector<FD> const& duvWeights,
                    std::vector<FD> const& dvvWeights,
                    bool includeCoarseVerts,
                    size_t firstOffset);

public:

    /// \brief Returns a LimitStencil at index i in the table
    LimitStencilG<FD> GetLimitStencil(Index i) const;

    /// \brief Returns the limit stencil at index i in the table
    LimitStencilG<FD> operator[] (Index index) const;

    /// \brief Returns the 'u' derivative stencil interpolation weights
    std::vector<FD> const & GetDuWeights() const {
        return _duWeights;
    }

    /// \brief Returns the 'v' derivative stencil interpolation weights
    std::vector<FD> const & GetDvWeights() const {
        return _dvWeights;
    }

    /// \brief Returns the 'uu' derivative stencil interpolation weights
    std::vector<FD> const & GetDuuWeights() const {
        return _duuWeights;
    }

    /// \brief Returns the 'uv' derivative stencil interpolation weights
    std::vector<FD> const & GetDuvWeights() const {
        return _duvWeights;
    }

    /// \brief Returns the 'vv' derivative stencil interpolation weights
    std::vector<FD> const & GetDvvWeights() const {
        return _dvvWeights;
    }

    /// \brief Updates derivative values based on the control values
    ///
    /// \note The destination buffers ('uderivs' & 'vderivs') are assumed to
    ///       have allocated at least \c GetNumStencils() elements.
    ///
    /// @param controlValues  Buffer with primvar data for the control vertices
    ///
    /// @param uderivs        Destination buffer for the interpolated 'u'
    ///                       derivative primvar data
    ///
    /// @param vderivs        Destination buffer for the interpolated 'v'
    ///                       derivative primvar data
    ///
    /// @param start          index of first value to update
    ///
    /// @param end            Index of last value to update
    ///
    template <class T>
    void UpdateDerivs(T const *controlValues, T *uderivs, T *vderivs,
        int start=-1, int end=-1) const {

        this->update(controlValues, uderivs, _duWeights, start, end);
        this->update(controlValues, vderivs, _dvWeights, start, end);
    }

    /// \brief Updates 2nd derivative values based on the control values
    ///
    /// \note The destination buffers ('uuderivs', 'uvderivs', & 'vderivs') are
    ///       assumed to have allocated at least \c GetNumStencils() elements.
    ///
    /// @param controlValues  Buffer with primvar data for the control vertices
    ///
    /// @param uuderivs       Destination buffer for the interpolated 'uu'
    ///                       derivative primvar data
    ///
    /// @param uvderivs       Destination buffer for the interpolated 'uv'
    ///                       derivative primvar data
    ///
    /// @param vvderivs       Destination buffer for the interpolated 'vv'
    ///                       derivative primvar data
    ///
    /// @param start          index of first value to update
    ///
    /// @param end            Index of last value to update
    ///
    template <class T>
    void Update2ndDerivs(T const *controlValues, T *uuderivs, T *uvderivs, T *vvderivs,
        int start=-1, int end=-1) const {

        this->update(controlValues, uuderivs, _duuWeights, start, end);
        this->update(controlValues, uvderivs, _duvWeights, start, end);
        this->update(controlValues, vvderivs, _dvvWeights, start, end);
    }

    /// \brief Clears the stencils from the table
    void Clear();

private:
    friend LimitStencilTableFactoryG<FD>;

    // Resize the table arrays (factory helper)
    void resize(int nstencils, int nelems);

private:
    std::vector<FD>  _duWeights,   // u  derivative limit stencil weights
                        _dvWeights,   // v  derivative limit stencil weights
                        _duuWeights,  // uu derivative limit stencil weights
                        _duvWeights,  // uv derivative limit stencil weights
                        _dvvWeights;  // vv derivative limit stencil weights

    using StencilTableG<FD>::_offsets;
    using StencilTableG<FD>::_sizes;
    using StencilTableG<FD>::_indices;
    using StencilTableG<FD>::_weights;
};


<<<<<<< HEAD
// Update values by appling cached stencil weights to new control values
template <class FD>
template <class T>
void
StencilTableG<FD>::update(T const *controlValues, T *values,
    std::vector<FD> const &valueWeights, Index start, Index end) const {
=======
// Update values by applying cached stencil weights to new control values
template <class T> void
StencilTable::update(T const *controlValues, T *values,
    std::vector<float> const &valueWeights, Index start, Index end) const {
>>>>>>> 171629fb

    int const * sizes = &_sizes.at(0);
    Index const * indices = &_indices.at(0);
    FD const * weights = &valueWeights.at(0);

    if (start>0) {
        assert(start<(Index)_offsets.size());
        sizes += start;
        indices += _offsets[start];
        weights += _offsets[start];
        values += start;
    }

    if (end<start || end<0) {
        end = GetNumStencils();
    }

    int nstencils = end - std::max(0, start);
    for (int i=0; i<nstencils; ++i, ++sizes) {

        // Zero out the result accumulators
        values[i].Clear();

        // For each element in the array, add the coef's contribution
        for (int j=0; j<*sizes; ++j, ++indices, ++weights) {
            values[i].AddWithWeight( controlValues[*indices], *weights );
        }
    }
}

template<class FD>
inline void
StencilTableG<FD>::generateOffsets() {
    Index offset=0;
    int noffsets = (int)_sizes.size();
    _offsets.resize(noffsets);
    for (int i=0; i<(int)_sizes.size(); ++i ) {
        _offsets[i]=offset;
        offset+=_sizes[i];
    }
}

template<class FD>
inline void
StencilTableG<FD>::resize(int nstencils, int nelems) {
    _sizes.resize(nstencils);
    _indices.resize(nelems);
    _weights.resize(nelems);
}

template<class FD>
inline void
StencilTableG<FD>::reserve(int nstencils, int nelems) {
    _sizes.reserve(nstencils);
    _indices.reserve(nelems);
    _weights.reserve(nelems);
}

template<class FD>
inline void
StencilTableG<FD>::shrinkToFit() {
    std::vector<int>(_sizes).swap(_sizes);
    std::vector<Index>(_indices).swap(_indices);
    std::vector<FD>(_weights).swap(_weights);
}

template<class FD>
inline void
StencilTableG<FD>::finalize() {
    shrinkToFit();
    generateOffsets();
}

// Returns a Stencil at index i in the table
template<class FD>
inline StencilG<FD>
StencilTableG<FD>::GetStencil(Index i) const {
    assert((! _offsets.empty()) && i<(int)_offsets.size());

    Index ofs = _offsets[i];

    return StencilG<FD>( const_cast<int*>(&_sizes[i]),
                    const_cast<Index *>(&_indices[ofs]),
                    const_cast<FD *>(&_weights[ofs]) );
}

template<class FD>
inline StencilG<FD>
StencilTableG<FD>::operator[] (Index index) const {
    return GetStencil(index);
}

template<class FD>
inline void
LimitStencilTableG<FD>::resize(int nstencils, int nelems) {
    StencilTableG<FD>::resize(nstencils, nelems);
    _duWeights.resize(nelems);
    _dvWeights.resize(nelems);
}

// Returns a LimitStencil at index i in the table
template<class FD>
inline LimitStencilG<FD>
LimitStencilTableG<FD>::GetLimitStencil(Index i) const {
    assert((! StencilTableG<FD>::GetOffsets().empty()) && i<(int)StencilTableG<FD>::GetOffsets().size());

    Index ofs = StencilTableG<FD>::GetOffsets()[i];

    if (!_duWeights.empty() && !_dvWeights.empty() &&
        !_duuWeights.empty() && !_duvWeights.empty() && !_dvvWeights.empty()) {
        return LimitStencilG<FD>( const_cast<int *>(&StencilTableG<FD>::GetSizes()[i]),
                             const_cast<Index *>(&StencilTableG<FD>::GetControlIndices()[ofs]),
                             const_cast<FD *>(&StencilTableG<FD>::GetWeights()[ofs]),
                             const_cast<FD *>(&GetDuWeights()[ofs]),
                             const_cast<FD *>(&GetDvWeights()[ofs]),
                             const_cast<FD *>(&GetDuuWeights()[ofs]),
                             const_cast<FD *>(&GetDuvWeights()[ofs]),
                             const_cast<FD *>(&GetDvvWeights()[ofs]) );
    } else if (!_duWeights.empty() && !_dvWeights.empty()) {
        return LimitStencilG<FD>( const_cast<int *>(&StencilTableG<FD>::GetSizes()[i]),
                             const_cast<Index *>(&StencilTableG<FD>::GetControlIndices()[ofs]),
                             const_cast<FD *>(&StencilTableG<FD>::GetWeights()[ofs]),
                             const_cast<FD *>(&GetDuWeights()[ofs]),
                             const_cast<FD *>(&GetDvWeights()[ofs]) );
    } else {
        return LimitStencilG<FD>( const_cast<int *>(&StencilTableG<FD>::GetSizes()[i]),
                             const_cast<Index *>(&StencilTableG<FD>::GetControlIndices()[ofs]),
                             const_cast<FD *>(&StencilTableG<FD>::GetWeights()[ofs]) );
    }
}

template<class FD>
inline LimitStencilG<FD>
LimitStencilTableG<FD>::operator[] (Index index) const {
    return GetLimitStencil(index);
}

typedef StencilG<float> Stencil;
typedef LimitStencilG<float> LimitStencil;
typedef StencilTableG<float> StencilTable;
typedef LimitStencilTableG<float> LimitStencilTable;

typedef StencilG<double> StencilDbl;
typedef LimitStencilG<double> LimitStencilDbl;
typedef StencilTableG<double> StencilTableDbl;
typedef LimitStencilTableG<double> LimitStencilTableDbl;


} // end namespace Far

} // end namespace OPENSUBDIV_VERSION
using namespace OPENSUBDIV_VERSION;

} // end namespace OpenSubdiv

#endif // OPENSUBDIV3_FAR_STENCILTABLE_H<|MERGE_RESOLUTION|>--- conflicted
+++ resolved
@@ -467,19 +467,12 @@
 };
 
 
-<<<<<<< HEAD
-// Update values by appling cached stencil weights to new control values
+// Update values by applying cached stencil weights to new control values
 template <class FD>
 template <class T>
 void
 StencilTableG<FD>::update(T const *controlValues, T *values,
     std::vector<FD> const &valueWeights, Index start, Index end) const {
-=======
-// Update values by applying cached stencil weights to new control values
-template <class T> void
-StencilTable::update(T const *controlValues, T *values,
-    std::vector<float> const &valueWeights, Index start, Index end) const {
->>>>>>> 171629fb
 
     int const * sizes = &_sizes.at(0);
     Index const * indices = &_indices.at(0);
