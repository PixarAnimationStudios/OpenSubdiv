#
#   Copyright 2013 Pixar
#
#   Licensed under the Apache License, Version 2.0 (the "Apache License")
#   with the following modification; you may not use this file except in
#   compliance with the Apache License and the following modification to it:
#   Section 6. Trademarks. is deleted and replaced with:
#
#   6. Trademarks. This License does not grant permission to use the trade
#      names, trademarks, service marks, or product names of the Licensor
#      and its affiliates, except as required to comply with Section 4(c) of
#      the License and to reproduce the content of the NOTICE file.
#
#   You may obtain a copy of the Apache License at
#
#       http://www.apache.org/licenses/LICENSE-2.0
#
#   Unless required by applicable law or agreed to in writing, software
#   distributed under the Apache License with the above modification is
#   distributed on an "AS IS" BASIS, WITHOUT WARRANTIES OR CONDITIONS OF ANY
#   KIND, either express or implied. See the Apache License for the specific
#   language governing permissions and limitations under the Apache License.
#

if (NOT NO_LIB)

    #---------------------------------------------------------------------------
    include_directories(
        "${PROJECT_SOURCE_DIR}/opensubdiv"
    )

    #---------------------------------------------------------------------------
    # platform dependent tweaks
    if(APPLE OR UNIX)
        set(PLATFORM_COMPILE_FLAGS -fPIC)
    elseif(WIN32)

    endif()

    add_definitions(
        ${PLATFORM_COMPILE_FLAGS}
    )

    #---------------------------------------------------------------------------
    if( OPENMP_FOUND )
        if (CMAKE_COMPILER_IS_GNUCXX)
            list(APPEND PLATFORM_CPU_LIBRARIES gomp)
        endif()
    endif()

    if( TBB_FOUND )
        include_directories("${TBB_INCLUDE_DIR}")
        list(APPEND PLATFORM_CPU_LIBRARIES
            ${TBB_LIBRARIES}
        )
    endif()

    if(OPENGL_FOUND OR OPENCL_FOUND OR DXSDK_FOUND OR METAL_FOUND)
        add_subdirectory(tools/stringify)
    endif()

    if( OPENGL_FOUND )
        include_directories(${OPENGL_LOADER_INCLUDE_DIRS})
        list(APPEND PLATFORM_GPU_LIBRARIES
            ${OPENGL_LOADER_LIBRARIES}
        )
        set(OPENGL_LOADER_OBJS $<TARGET_OBJECTS:glLoader_obj>)
    elseif( OPENGLES_FOUND )
        include_directories("${OPENGLES_INCLUDE_DIR}")
        list(APPEND PLATFORM_GPU_LIBRARIES
            ${OPENGLES_LIBRARIES}
        )
    endif()

    if( DXSDK_FOUND )
        include_directories( "${DXSDK_INCLUDE_DIR}" )
        list(APPEND PLATFORM_GPU_LIBRARIES
            ${DXSDK_LIBRARIES}
        )
    endif()

    if( METAL_FOUND )
        include_directories( "${METAL_INCLUDE_DIR}" )
        list(APPEND PLATFORM_GPU_LIBRARIES
            ${METAL_LIBRARIES}
        )
        set(CMAKE_CXX_FLAGS "${CMAKE_CXX_FLAGS} -std=c++14")
    endif()

    if ( OPENCL_FOUND )
        include_directories( "${OPENCL_INCLUDE_DIRS}" )
        list(APPEND PLATFORM_GPU_LIBRARIES
            ${OPENCL_LIBRARIES}
        )
    endif()

    if( CUDA_FOUND )
        include_directories( "${CUDA_INCLUDE_DIRS}" )
    endif()



    #---------------------------------------------------------------------------

    add_subdirectory(hbr)

    add_subdirectory(sdc)

    add_subdirectory(vtr)

    add_subdirectory(far)

    add_subdirectory(bfr)

    add_subdirectory(osd)

    #---------------------------------------------------------------------------

    install( FILES version.h
        DESTINATION
            "${CMAKE_INCDIR_BASE}"
        PERMISSIONS
            OWNER_READ
            GROUP_READ
            WORLD_READ )

    #---------------------------------------------------------------------------

    # Build static libs ------------------------------------
    add_library(osd_static_cpu
        STATIC
        version.cpp
        $<TARGET_OBJECTS:sdc_obj>
        $<TARGET_OBJECTS:vtr_obj>
        $<TARGET_OBJECTS:far_obj>
        $<TARGET_OBJECTS:bfr_obj>
        $<TARGET_OBJECTS:osd_cpu_obj>
    )

    set_target_properties(osd_static_cpu
        PROPERTIES
            OUTPUT_NAME osdCPU
            CLEAN_DIRECT_OUTPUT 1
            FOLDER "opensubdiv"
    )

    target_link_libraries(osd_static_cpu
        ${PLATFORM_CPU_LIBRARIES}
    )

    install( TARGETS osd_static_cpu DESTINATION "${CMAKE_LIBDIR_BASE}" )

    if( OSD_GPU )
        # this macro uses FindCUDA.cmake to compile .cu kernel files
        # the target then adds the other obj dependencies and include files
        osd_add_possibly_cuda_library(osd_static_gpu "opensubdiv"
                STATIC
                version.cpp
                $<TARGET_OBJECTS:osd_gpu_obj>
                ${OPENGL_LOADER_OBJS}
                ${CUDA_KERNEL_FILES}
        )
        set_target_properties(osd_static_gpu PROPERTIES OUTPUT_NAME osdGPU CLEAN_DIRECT_OUTPUT 1)

        target_link_libraries(osd_static_gpu
            ${PLATFORM_CPU_LIBRARIES} ${PLATFORM_GPU_LIBRARIES}
        )

        install( TARGETS osd_static_gpu DESTINATION "${CMAKE_LIBDIR_BASE}" )
    endif()


    # Build dynamic libs  ----------------------------------
    if (BUILD_SHARED_LIBS AND NOT WIN32 AND NOT IOS)

        # generate dynamic-link targets

        #---------------------------------------------------
        add_library(osd_dynamic_cpu
            SHARED
            version.cpp
            $<TARGET_OBJECTS:sdc_obj>
            $<TARGET_OBJECTS:vtr_obj>
            $<TARGET_OBJECTS:far_obj>
            $<TARGET_OBJECTS:bfr_obj>
            $<TARGET_OBJECTS:osd_cpu_obj>
        )

        if (NOT ANDROID)
            set_target_properties(osd_dynamic_cpu
                PROPERTIES
                    OUTPUT_NAME osdCPU
                    CLEAN_DIRECT_OUTPUT 1
                    SOVERSION ${OSD_SONAME}
                )
        else()
            set_target_properties(osd_dynamic_cpu
                PROPERTIES
                    OUTPUT_NAME osdCPU
                    CLEAN_DIRECT_OUTPUT 1
                )
        endif()

        target_link_libraries(osd_dynamic_cpu
            ${PLATFORM_CPU_LIBRARIES}
        )

        install( TARGETS osd_dynamic_cpu LIBRARY DESTINATION "${CMAKE_LIBDIR_BASE}" )

        #---------------------------------------------------
        if( OSD_GPU )
            osd_add_possibly_cuda_library(osd_dynamic_gpu "opensubdiv"
                SHARED
                version.cpp
                $<TARGET_OBJECTS:osd_gpu_obj>
                ${OPENGL_LOADER_OBJS}
                ${CUDA_KERNEL_FILES}
            )

            if (NOT ANDROID)
                set_target_properties(osd_dynamic_gpu
                    PROPERTIES
                        OUTPUT_NAME osdGPU
                        CLEAN_DIRECT_OUTPUT 1
                        SOVERSION ${OSD_SONAME}
                    )
            else()
                set_target_properties(osd_dynamic_gpu
                    PROPERTIES
                        OUTPUT_NAME osdGPU
                        CLEAN_DIRECT_OUTPUT 1
                    )
            endif()

            target_link_libraries(osd_dynamic_gpu
                osd_dynamic_cpu
                ${PLATFORM_CPU_LIBRARIES} ${PLATFORM_GPU_LIBRARIES}
            )

            install( TARGETS osd_dynamic_gpu LIBRARY DESTINATION "${CMAKE_LIBDIR_BASE}" )
        endif()

    endif()

    # Build frameworks  ----------------------------------
    if(APPLE)
<<<<<<< HEAD
        get_directory_property(OSD_HEADER_FILES DIRECTORY ${PROJECT_SOURCE_DIR}/opensubdiv/osd DEFINITION PUBLIC_HEADER_FILES)
        get_directory_property(FAR_HEADER_FILES DIRECTORY ${PROJECT_SOURCE_DIR}/opensubdiv/far DEFINITION PUBLIC_HEADER_FILES)
        get_directory_property(SDC_HEADER_FILES DIRECTORY ${PROJECT_SOURCE_DIR}/opensubdiv/sdc DEFINITION PUBLIC_HEADER_FILES)
        get_directory_property(HBR_HEADER_FILES DIRECTORY ${PROJECT_SOURCE_DIR}/opensubdiv/hbr DEFINITION PUBLIC_HEADER_FILES)
        get_directory_property(VTR_HEADER_FILES DIRECTORY ${PROJECT_SOURCE_DIR}/opensubdiv/vtr DEFINITION PUBLIC_HEADER_FILES)
=======
        get_directory_property(OSD_HEADER_FILES DIRECTORY ${CMAKE_SOURCE_DIR}/opensubdiv/osd DEFINITION PUBLIC_HEADER_FILES)
        get_directory_property(FAR_HEADER_FILES DIRECTORY ${CMAKE_SOURCE_DIR}/opensubdiv/far DEFINITION PUBLIC_HEADER_FILES)
        get_directory_property(SDC_HEADER_FILES DIRECTORY ${CMAKE_SOURCE_DIR}/opensubdiv/sdc DEFINITION PUBLIC_HEADER_FILES)
        get_directory_property(HBR_HEADER_FILES DIRECTORY ${CMAKE_SOURCE_DIR}/opensubdiv/hbr DEFINITION PUBLIC_HEADER_FILES)
        get_directory_property(VTR_HEADER_FILES DIRECTORY ${CMAKE_SOURCE_DIR}/opensubdiv/vtr DEFINITION PUBLIC_HEADER_FILES)
        get_directory_property(BFR_HEADER_FILES DIRECTORY ${CMAKE_SOURCE_DIR}/opensubdiv/bfr DEFINITION PUBLIC_HEADER_FILES)
>>>>>>> 0607de7b


        foreach(file ${OSD_HEADER_FILES})
            list(APPEND PUBLIC_HEADER_FILES "osd/${file}")
        endforeach(file)

        foreach(file ${FAR_HEADER_FILES})
            list(APPEND PUBLIC_HEADER_FILES "far/${file}")
        endforeach(file)

        foreach(file ${SDC_HEADER_FILES})
            list(APPEND PUBLIC_HEADER_FILES "sdc/${file}")
        endforeach(file)

        foreach(file ${HBR_HEADER_FILES})
            list(APPEND PUBLIC_HEADER_FILES "hbr/${file}")
        endforeach(file)

        foreach(file ${VTR_HEADER_FILES})
            list(APPEND PUBLIC_HEADER_FILES "vtr/${file}")
        endforeach(file)

        foreach(file ${BFR_HEADER_FILES})
            list(APPEND PUBLIC_HEADER_FILES "bfr/${file}")
        endforeach(file)

        list(APPEND PUBLIC_HEADER_FILES "version.h")

        #static framework
        add_library(osd_static_framework
            STATIC
            version.cpp
            $<TARGET_OBJECTS:sdc_obj>
            $<TARGET_OBJECTS:vtr_obj>
            $<TARGET_OBJECTS:far_obj>
            $<TARGET_OBJECTS:bfr_obj>
            $<TARGET_OBJECTS:osd_cpu_obj>
            $<TARGET_OBJECTS:osd_gpu_obj>
            ${OPENGL_LOADER_OBJS}
        )

        set_target_properties(
            osd_static_framework
            PROPERTIES
            FRAMEWORK true
            INSTALL_NAME_DIR "@rpath/OpenSubdiv.framework/OpenSubdiv"
            INSTALL_RPATH "@executable_path/Frameworks;@loader_path/Frameworks"
            OUTPUT_NAME OpenSubdiv_static
            CLEAN_DIRECT_OUTPUT true
        )

        target_link_libraries(osd_static_framework
            ${PLATFORM_CPU_LIBRARIES} ${PLATFORM_GPU_LIBRARIES}
        )

        install( TARGETS osd_static_framework
             LIBRARY DESTINATION "${CMAKE_LIBDIR_BASE}"
             FRAMEWORK DESTINATION "${CMAKE_LIBDIR_BASE}"
             PUBLIC_HEADER  DESTINATION "${CMAKE_INCDIR_BASE}"
             ARCHIVE DESTINATION "${CMAKE_LIBDIR_BASE}")

        foreach(file ${PUBLIC_HEADER_FILES})
            add_custom_command(TARGET osd_static_framework POST_BUILD
                COMMAND ${CMAKE_COMMAND} -E copy
                "${CMAKE_SOURCE_DIR}/opensubdiv/${file}"
                "$<TARGET_FILE_DIR:osd_static_framework>/Headers/${file}"
            )
        endforeach(file)

        add_custom_command(TARGET osd_static_framework POST_BUILD
            COMMAND ln -sf
            "Versions/Current/Headers"
            "$<TARGET_FILE_DIR:osd_static_framework>/../../Headers"
        )

        #shared framework
        if (BUILD_SHARED_LIBS)
            add_library(osd_dynamic_framework
                SHARED
                version.cpp
                $<TARGET_OBJECTS:sdc_obj>
                $<TARGET_OBJECTS:vtr_obj>
                $<TARGET_OBJECTS:far_obj>
                $<TARGET_OBJECTS:bfr_obj>
                $<TARGET_OBJECTS:osd_cpu_obj>
                $<TARGET_OBJECTS:osd_gpu_obj>
                ${OPENGL_LOADER_OBJS}
            )

            set_target_properties(
                osd_dynamic_framework
                PROPERTIES
                RPATH true
                FRAMEWORK true
                INSTALL_NAME_DIR "@rpath/OpenSubdiv.framework/OpenSubdiv"
                INSTALL_RPATH "@executable_path/Frameworks;@loader_path/Frameworks"
                OUTPUT_NAME OpenSubdiv
                CLEAN_DIRECT_OUTPUT true
            )

            target_link_libraries(osd_dynamic_framework
                ${PLATFORM_CPU_LIBRARIES} ${PLATFORM_GPU_LIBRARIES}
            )

            install( TARGETS osd_dynamic_framework
                 FRAMEWORK DESTINATION "${CMAKE_LIBDIR_BASE}"
                 LIBRARY DESTINATION "${CMAKE_LIBDIR_BASE}"
                 PUBLIC_HEADER  DESTINATION "${CMAKE_INCDIR_BASE}"
                 PRIVATE_HEADER  DESTINATION "${CMAKE_INCDIR_BASE}"
                 )

            foreach(file ${PUBLIC_HEADER_FILES})
                add_custom_command(TARGET osd_dynamic_framework POST_BUILD
                    COMMAND ${CMAKE_COMMAND} -E copy
                    "${CMAKE_SOURCE_DIR}/opensubdiv/${file}"
                    "$<TARGET_FILE_DIR:osd_dynamic_framework>/Headers/${file}"
                )
            endforeach(file)

            add_custom_command(TARGET osd_dynamic_framework POST_BUILD
                COMMAND ln -sf
                "Versions/Current/Headers"
                "$<TARGET_FILE_DIR:osd_dynamic_framework>/../../Headers"
            )
        endif()

    endif()
endif()

#-------------------------------------------------------------------------------<|MERGE_RESOLUTION|>--- conflicted
+++ resolved
@@ -244,20 +244,12 @@
 
     # Build frameworks  ----------------------------------
     if(APPLE)
-<<<<<<< HEAD
         get_directory_property(OSD_HEADER_FILES DIRECTORY ${PROJECT_SOURCE_DIR}/opensubdiv/osd DEFINITION PUBLIC_HEADER_FILES)
         get_directory_property(FAR_HEADER_FILES DIRECTORY ${PROJECT_SOURCE_DIR}/opensubdiv/far DEFINITION PUBLIC_HEADER_FILES)
         get_directory_property(SDC_HEADER_FILES DIRECTORY ${PROJECT_SOURCE_DIR}/opensubdiv/sdc DEFINITION PUBLIC_HEADER_FILES)
         get_directory_property(HBR_HEADER_FILES DIRECTORY ${PROJECT_SOURCE_DIR}/opensubdiv/hbr DEFINITION PUBLIC_HEADER_FILES)
         get_directory_property(VTR_HEADER_FILES DIRECTORY ${PROJECT_SOURCE_DIR}/opensubdiv/vtr DEFINITION PUBLIC_HEADER_FILES)
-=======
-        get_directory_property(OSD_HEADER_FILES DIRECTORY ${CMAKE_SOURCE_DIR}/opensubdiv/osd DEFINITION PUBLIC_HEADER_FILES)
-        get_directory_property(FAR_HEADER_FILES DIRECTORY ${CMAKE_SOURCE_DIR}/opensubdiv/far DEFINITION PUBLIC_HEADER_FILES)
-        get_directory_property(SDC_HEADER_FILES DIRECTORY ${CMAKE_SOURCE_DIR}/opensubdiv/sdc DEFINITION PUBLIC_HEADER_FILES)
-        get_directory_property(HBR_HEADER_FILES DIRECTORY ${CMAKE_SOURCE_DIR}/opensubdiv/hbr DEFINITION PUBLIC_HEADER_FILES)
-        get_directory_property(VTR_HEADER_FILES DIRECTORY ${CMAKE_SOURCE_DIR}/opensubdiv/vtr DEFINITION PUBLIC_HEADER_FILES)
-        get_directory_property(BFR_HEADER_FILES DIRECTORY ${CMAKE_SOURCE_DIR}/opensubdiv/bfr DEFINITION PUBLIC_HEADER_FILES)
->>>>>>> 0607de7b
+        get_directory_property(BFR_HEADER_FILES DIRECTORY ${PROJECT_SOURCE_DIR}/opensubdiv/bfr DEFINITION PUBLIC_HEADER_FILES)
 
 
         foreach(file ${OSD_HEADER_FILES})
