--- conflicted
+++ resolved
@@ -168,7 +168,6 @@
 list(APPEND DOXY_HEADER_FILES ${OPENMP_PUBLIC_HEADERS})
 
 #-------------------------------------------------------------------------------
-<<<<<<< HEAD
 if( TBB_FOUND )
     list(APPEND CPU_SOURCE_FILES
         tbbKernel.cpp
@@ -190,13 +189,11 @@
 endif()
 
 #-------------------------------------------------------------------------------
-=======
 set(GCD_PUBLIC_HEADERS
     gcdKernel.h
     gcdComputeController.h
 )
  
->>>>>>> 03990c31
 if( GCD_FOUND )
     list(APPEND CPU_SOURCE_FILES
         gcdKernel.cpp
