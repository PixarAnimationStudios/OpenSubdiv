--- conflicted
+++ resolved
@@ -78,8 +78,6 @@
        add_subdirectory(dxPtexViewer)
    endif()
 
-<<<<<<< HEAD
-=======
 endif()
 
 if (METAL_FOUND AND NOT NO_METAL)
@@ -87,5 +85,4 @@
     if(PTEX_FOUND)
         add_subdirectory(mtlPtexViewer)
     endif()
->>>>>>> 171629fb
 endif()