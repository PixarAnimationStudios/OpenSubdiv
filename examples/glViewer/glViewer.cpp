//
//   Copyright 2013 Pixar
//
//   Licensed under the Apache License, Version 2.0 (the "Apache License")
//   with the following modification; you may not use this file except in
//   compliance with the Apache License and the following modification to it:
//   Section 6. Trademarks. is deleted and replaced with:
//
//   6. Trademarks. This License does not grant permission to use the trade
//      names, trademarks, service marks, or product names of the Licensor
//      and its affiliates, except as required to comply with Section 4(c) of
//      the License and to reproduce the content of the NOTICE file.
//
//   You may obtain a copy of the Apache License at
//
//       http://www.apache.org/licenses/LICENSE-2.0
//
//   Unless required by applicable law or agreed to in writing, software
//   distributed under the Apache License with the above modification is
//   distributed on an "AS IS" BASIS, WITHOUT WARRANTIES OR CONDITIONS OF ANY
//   KIND, either express or implied. See the Apache License for the specific
//   language governing permissions and limitations under the Apache License.
//

#if defined(__APPLE__)
    #if defined(OSD_USES_GLEW)
        #include <GL/glew.h>
    #else
        #include <OpenGL/gl3.h>
    #endif
    #define GLFW_INCLUDE_GL3
    #define GLFW_NO_GLU
#else
    #include <stdlib.h>
    #include <GL/glew.h>
    #if defined(WIN32)
        #include <GL/wglew.h>
    #endif
#endif

#include <GLFW/glfw3.h>
GLFWwindow* g_window=0;
GLFWmonitor* g_primary=0;

#include <far/error.h>

#include <osd/cpuEvaluator.h>
#include <osd/cpuGLVertexBuffer.h>

#ifdef OPENSUBDIV_HAS_OPENMP
    #include <osd/ompEvaluator.h>
#endif

#ifdef OPENSUBDIV_HAS_TBB
    #include <osd/tbbEvaluator.h>
#endif

#ifdef OPENSUBDIV_HAS_OPENCL
    #include <osd/clGLVertexBuffer.h>
    #include <osd/clEvaluator.h>
    #include "../common/clDeviceContext.h"

    CLDeviceContext g_clDeviceContext;
#endif

#ifdef OPENSUBDIV_HAS_CUDA
    #include <osd/cudaGLVertexBuffer.h>
    #include <osd/cudaEvaluator.h>
    #include "../common/cudaDeviceContext.h"

    CudaDeviceContext g_cudaDeviceContext;
#endif

#ifdef OPENSUBDIV_HAS_GLSL_TRANSFORM_FEEDBACK
    #include <osd/glXFBEvaluator.h>
    #include <osd/glVertexBuffer.h>
#endif

#ifdef OPENSUBDIV_HAS_GLSL_COMPUTE
    #include <osd/glComputeEvaluator.h>
    #include <osd/glVertexBuffer.h>
#endif

#include <osd/glMesh.h>
#include <osd/glLegacyGregoryPatchTable.h>
OpenSubdiv::Osd::GLMeshInterface *g_mesh = NULL;
OpenSubdiv::Osd::GLLegacyGregoryPatchTable *g_legacyGregoryPatchTable = NULL;

#include <common/vtr_utils.h>
#include "../common/stopwatch.h"
#include "../common/simple_math.h"
#include "../common/glHud.h"
#include "../common/glUtils.h"
#include "../common/objAnim.h"
<<<<<<< HEAD
#include "../common/objAnim.h" 
#include "../common/patchColors.h"
#include "../common/gl_common.h"


/* Function to get the correct shader file based on the opengl version.
  The implentation varies depending if glew is available or not. In case
  is available the capabilities are queried during execution and the correct
  source is returned. If glew in not available during compile time the version
  is determined*/
static const char *shaderSource(){
#if not defined(OSD_USES_GLEW)
	return
=======
#include "../common/glShaderCache.h"

#include <osd/glslPatchShaderSource.h>
static const char *shaderSource =
>>>>>>> 2008e6ca
#if defined(GL_ARB_tessellation_shader) || defined(GL_VERSION_4_0)
#include "shader.gen.h"
#else
#include "shader_gl3.gen.h"
#endif
#else
		static char *res = NULL;
		if (!res){
			static char *gen =
#include "shader.gen.h"
				;
			static char *gen3 =
#include "shader_gl3.gen.h"
				;
			//Determine the shader file to use. Since some opengl implementations
			//define that an extension is available but not an implementation 
			//for it you cannnot trust in the glew header definitions to know that is 
			//available, but you need to query it during runtime.
			if (uses_tesselation_shaders())
				res = gen;
			else
				res = gen3;
		}
		return res;

#endif

}

#include <cfloat>
#include <vector>
#include <iostream>
#include <fstream>
#include <sstream>

enum KernelType { kCPU = 0,
                  kOPENMP = 1,
                  kTBB = 2,
                  kCUDA = 3,
                  kCL = 4,
                  kGLSL = 5,
                  kGLSLCompute = 6 };

enum DisplayStyle { kWire = 0,
                    kShaded,
                    kWireShaded,
                    kVaryingColor,
                    kInterleavedVaryingColor,
                    kFaceVaryingColor };

enum EndCap      { kEndCapNone = 0,
                   kEndCapBSplineBasis,
                   kEndCapGregoryBasis,
                   kEndCapLegacyGregory };

enum HudCheckBox { kHUD_CB_DISPLAY_CAGE_EDGES,
                   kHUD_CB_DISPLAY_CAGE_VERTS,
                   kHUD_CB_ANIMATE_VERTICES,
                   kHUD_CB_DISPLAY_PATCH_COLOR,
                   kHUD_CB_VIEW_LOD,
                   kHUD_CB_FRACTIONAL_SPACING,
                   kHUD_CB_PATCH_CULL,
                   kHUD_CB_FREEZE,
                   kHUD_CB_DISPLAY_PATCH_COUNTS,
                   kHUD_CB_ADAPTIVE,
                   kHUD_CB_SINGLE_CREASE_PATCH };

int g_currentShape = 0;

ObjAnim const * g_objAnim = 0;

bool g_axis=true;

int   g_frame = 0,
      g_repeatCount = 0;
float g_animTime = 0;

// GUI variables
int   g_fullscreen = 0,
      g_freeze = 0,
      g_displayStyle = kWireShaded,
      g_adaptive = 1,
      g_endCap = kEndCapBSplineBasis,
      g_singleCreasePatch = 1,
      g_drawCageEdges = 1,
      g_drawCageVertices = 0,
      g_mbutton[3] = {0, 0, 0},
      g_running = 1;

int   g_displayPatchColor = 1,
      g_screenSpaceTess = 1,
      g_fractionalSpacing = 1,
      g_patchCull = 0,
      g_displayPatchCounts = 1;

float g_rotate[2] = {0, 0},
      g_dolly = 5,
      g_pan[2] = {0, 0},
      g_center[3] = {0, 0, 0},
      g_size = 0;

int   g_prev_x = 0,
      g_prev_y = 0;

int   g_width = 1024,
      g_height = 1024;

GLhud g_hud;

// performance
float g_cpuTime = 0;
float g_gpuTime = 0;
Stopwatch g_fpsTimer;

// geometry
std::vector<float> g_orgPositions,
                   g_positions;

Scheme             g_scheme;

int g_level = 2;
int g_tessLevel = 1;
int g_tessLevelMin = 1;
int g_kernel = kCPU;
float g_moveScale = 0.0f;

GLuint g_queries[2] = {0, 0};

GLuint g_transformUB = 0,
       g_transformBinding = 0,
       g_tessellationUB = 0,
       g_tessellationBinding = 0,
       g_lightingUB = 0,
       g_lightingBinding = 0;

struct Transform {
    float ModelViewMatrix[16];
    float ProjectionMatrix[16];
    float ModelViewProjectionMatrix[16];
} g_transformData;

GLuint g_vao = 0;
GLuint g_cageEdgeVAO = 0,
       g_cageEdgeVBO = 0,
       g_cageVertexVAO = 0,
       g_cageVertexVBO = 0;

std::vector<int> g_coarseEdges;
std::vector<float> g_coarseEdgeSharpness;
std::vector<float> g_coarseVertexSharpness;

struct Program
{
    GLuint program;
    GLuint uniformModelViewProjectionMatrix;
    GLuint attrPosition;
    GLuint attrColor;
} g_defaultProgram;

<<<<<<< HEAD
=======
// XXX:
// this struct meant to be used as a stopgap entity until we fully implement
// face-varying stuffs into patch table.
//
struct FVarData
{
    FVarData() :
        textureBuffer(0) {
    }
    ~FVarData() {
        Release();
    }
    void Release() {
        if (textureBuffer)
            glDeleteTextures(1, &textureBuffer);
        textureBuffer = 0;
    }
    void Create(OpenSubdiv::Far::PatchTables const *patchTables,
                int fvarWidth, std::vector<float> const & fvarSrcData) {
        Release();
        OpenSubdiv::Far::ConstIndexArray indices =
            patchTables->GetFVarPatchesValues(0);

        // expand fvardata to per-patch array
        std::vector<float> data;
        data.reserve(indices.size() * fvarWidth);

        for (int fvert = 0; fvert < (int)indices.size(); ++fvert) {
            int index = indices[fvert] * fvarWidth;
            for (int i = 0; i < fvarWidth; ++i) {
                data.push_back(fvarSrcData[index++]);
            }
        }
        GLuint buffer;
        glGenBuffers(1, &buffer);
        glBindBuffer(GL_ARRAY_BUFFER, buffer);
        glBufferData(GL_ARRAY_BUFFER, data.size()*sizeof(float),
                     &data[0], GL_STATIC_DRAW);

        glBindTexture(GL_TEXTURE_BUFFER, textureBuffer);
        glTexBuffer(GL_TEXTURE_BUFFER, GL_R32F, buffer);
        glBindTexture(GL_TEXTURE_BUFFER, 0);
        glBindTexture(GL_ARRAY_BUFFER, 0);

        glDeleteBuffers(1, &buffer);
    }
    GLuint textureBuffer;
} g_fvarData;

static void
checkGLErrors(std::string const & where = "")
{
    GLuint err;
    while ((err = glGetError()) != GL_NO_ERROR) {
        std::cerr << "GL error: "
                  << (where.empty() ? "" : where + " ")
                  << err << "\n";
    }
}
>>>>>>> 2008e6ca




static bool
linkDefaultProgram() {

	const std::string glsl_version = get_shader_version_include();


    static const std::string vsSrc =
		glsl_version +
        "in vec3 position;\n"
        "in vec3 color;\n"
        "out vec4 fragColor;\n"
        "uniform mat4 ModelViewProjectionMatrix;\n"
        "void main() {\n"
        "  fragColor = vec4(color, 1);\n"
        "  gl_Position = ModelViewProjectionMatrix * "
        "                  vec4(position, 1);\n"
        "}\n";

    static const std::string fsSrc =
		glsl_version +
        "in vec4 fragColor;\n"
        "out vec4 color;\n"
        "void main() {\n"
        "  color = fragColor;\n"
        "}\n";

    GLuint program = glCreateProgram();
    GLuint vertexShader = compileShader(GL_VERTEX_SHADER, vsSrc.c_str());
    GLuint fragmentShader = compileShader(GL_FRAGMENT_SHADER, fsSrc.c_str());

    glAttachShader(program, vertexShader);
    glAttachShader(program, fragmentShader);

    glLinkProgram(program);

    GLint status;
    glGetProgramiv(program, GL_LINK_STATUS, &status);
    if (status == GL_FALSE) {
        GLint infoLogLength;
        glGetProgramiv(program, GL_INFO_LOG_LENGTH, &infoLogLength);
        char *infoLog = new char[infoLogLength];
        glGetProgramInfoLog(program, infoLogLength, NULL, infoLog);
        printf("%s\n", infoLog);
        delete[] infoLog;
        exit(1);
    }

    g_defaultProgram.program = program;
    g_defaultProgram.uniformModelViewProjectionMatrix =
        glGetUniformLocation(program, "ModelViewProjectionMatrix");
    g_defaultProgram.attrPosition = glGetAttribLocation(program, "position");
    g_defaultProgram.attrColor = glGetAttribLocation(program, "color");

    return true;
}

//------------------------------------------------------------------------------

#include "init_shapes.h"

//------------------------------------------------------------------------------
static void
updateGeom() {

    std::vector<float> vertex, varying;

    int nverts=0, stride=g_displayStyle == kInterleavedVaryingColor ? 7 : 3;

    if (g_objAnim and g_currentShape==0) {

        nverts = g_objAnim->GetShape()->GetNumVertices(),

        vertex.resize(nverts*stride);

        if (g_displayStyle == kVaryingColor) {
            varying.resize(nverts*4);
        }

        g_objAnim->InterpolatePositions(g_animTime, &vertex[0], stride);

        if (g_drawCageEdges or g_drawCageVertices) {
            g_positions.resize(nverts*3);
            for (int i=0; i<nverts; ++i) {
                int ofs = i * stride;
                g_positions[i*3+0] = vertex[ofs+0];
                g_positions[i*3+1] = vertex[ofs+1];
                g_positions[i*3+2] = vertex[ofs+2];
            }
        }

        if (g_displayStyle == kVaryingColor or
            g_displayStyle == kInterleavedVaryingColor) {

            const float *p = &g_objAnim->GetShape()->verts[0];
            for (int i = 0; i < nverts; ++i) {
                if (g_displayStyle == kInterleavedVaryingColor) {
                    int ofs = i * stride;
                    vertex[ofs + 0] = p[1];
                    vertex[ofs + 1] = p[2];
                    vertex[ofs + 2] = p[0];
                    vertex[ofs + 3] = 0.0f;
                    p += 3;
                }
                if (g_displayStyle == kVaryingColor) {
                    varying.push_back(p[2]);
                    varying.push_back(p[1]);
                    varying.push_back(p[0]);
                    varying.push_back(1);
                    p += 3;
                }
            }
        }
    } else {

        nverts = (int)g_orgPositions.size() / 3;

        vertex.reserve(nverts*stride);

        if (g_displayStyle == kVaryingColor) {
            varying.reserve(nverts*4);
        }

        const float *p = &g_orgPositions[0];

        float r = sin(g_frame*0.001f) * g_moveScale;
        for (int i = 0; i < nverts; ++i) {
            //float move = 0.05f*cosf(p[0]*20+g_frame*0.01f);
            float ct = cos(p[2] * r);
            float st = sin(p[2] * r);
            g_positions[i*3+0] = p[0]*ct + p[1]*st;
            g_positions[i*3+1] = -p[0]*st + p[1]*ct;
            g_positions[i*3+2] = p[2];

            p += 3;
        }

        p = &g_orgPositions[0];
        const float *pp = &g_positions[0];
        for (int i = 0; i < nverts; ++i) {
            vertex.push_back(pp[0]);
            vertex.push_back(pp[1]);
            vertex.push_back(pp[2]);
            if (g_displayStyle == kInterleavedVaryingColor) {
                vertex.push_back(p[1]);
                vertex.push_back(p[2]);
                vertex.push_back(p[0]);
                vertex.push_back(1.0f);
                p += 3;
            }
            if (g_displayStyle == kVaryingColor) {
                varying.push_back(p[2]);
                varying.push_back(p[1]);
                varying.push_back(p[0]);
                varying.push_back(1);
                p += 3;
            }
            pp += 3;
        }
    }

    g_mesh->UpdateVertexBuffer(&vertex[0], 0, nverts);

    if (g_displayStyle == kVaryingColor)
        g_mesh->UpdateVaryingBuffer(&varying[0], 0, nverts);

    Stopwatch s;
    s.Start();

    g_mesh->Refine();

    s.Stop();
    g_cpuTime = float(s.GetElapsed() * 1000.0f);
    s.Start();

    g_mesh->Synchronize();

    s.Stop();
    g_gpuTime = float(s.GetElapsed() * 1000.0f);
}

//------------------------------------------------------------------------------
static const char *
getKernelName(int kernel) {

         if (kernel == kCPU)
        return "CPU";
    else if (kernel == kOPENMP)
        return "OpenMP";
    else if (kernel == kTBB)
        return "TBB";
    else if (kernel == kCUDA)
        return "Cuda";
    else if (kernel == kGLSL)
        return "GLSL TransformFeedback";
    else if (kernel == kGLSLCompute)
        return "GLSL Compute";
    else if (kernel == kCL)
        return "OpenCL";
    return "Unknown";
}

//------------------------------------------------------------------------------
static void
createOsdMesh(ShapeDesc const & shapeDesc, int level, int kernel, Scheme scheme=kCatmark) {

    using namespace OpenSubdiv;
    typedef Far::ConstIndexArray IndexArray;

    bool doAnim = g_objAnim and g_currentShape==0;

    Shape const * shape = 0;
    if (doAnim) {
        shape = g_objAnim->GetShape();
    } else {
        shape = Shape::parseObj(shapeDesc.data.c_str(), shapeDesc.scheme, shapeDesc.isLeftHanded);
    }

    // create Vtr mesh (topology)
    Sdc::SchemeType sdctype = GetSdcType(*shape);
    Sdc::Options sdcoptions = GetSdcOptions(*shape);

    Far::TopologyRefiner * refiner =
        Far::TopologyRefinerFactory<Shape>::Create(*shape,
            Far::TopologyRefinerFactory<Shape>::Options(sdctype, sdcoptions));

    // save coarse topology (used for coarse mesh drawing)
    int nedges = refiner->GetNumEdges(0),
        nverts = refiner->GetNumVertices(0);

    g_coarseEdges.resize(nedges*2);
    g_coarseEdgeSharpness.resize(nedges);
    g_coarseVertexSharpness.resize(nverts);

    for(int i=0; i<nedges; ++i) {
        IndexArray verts = refiner->GetEdgeVertices(0, i);
        g_coarseEdges[i*2  ]=verts[0];
        g_coarseEdges[i*2+1]=verts[1];
        g_coarseEdgeSharpness[i]=refiner->GetEdgeSharpness(0, i);
    }

    for(int i=0; i<nverts; ++i) {
        g_coarseVertexSharpness[i]=refiner->GetVertexSharpness(0, i);
    }

    g_orgPositions=shape->verts;

    g_positions.resize(g_orgPositions.size(),0.0f);

    delete g_mesh;
    g_mesh = NULL;

    g_scheme = scheme;

    // Adaptive refinement currently supported only for catmull-clark scheme
    bool doAdaptive = (g_adaptive!=0 and g_scheme==kCatmark),
         interleaveVarying = g_displayStyle == kInterleavedVaryingColor,
         doSingleCreasePatch = (g_singleCreasePatch!=0 and g_scheme==kCatmark);

    Osd::MeshBitset bits;
    bits.set(Osd::MeshAdaptive, doAdaptive);
    bits.set(Osd::MeshUseSingleCreasePatch, doSingleCreasePatch);
    bits.set(Osd::MeshInterleaveVarying, interleaveVarying);
    bits.set(Osd::MeshFVarData, g_displayStyle == kFaceVaryingColor);
    bits.set(Osd::MeshEndCapBSplineBasis, g_endCap == kEndCapBSplineBasis);
    bits.set(Osd::MeshEndCapGregoryBasis, g_endCap == kEndCapGregoryBasis);
    bits.set(Osd::MeshEndCapLegacyGregory, g_endCap == kEndCapLegacyGregory);

    int numVertexElements = 3;
    int numVaryingElements =
        (g_displayStyle == kVaryingColor or interleaveVarying) ? 4 : 0;

    if (kernel == kCPU) {
        g_mesh = new Osd::Mesh<Osd::CpuGLVertexBuffer,
                               Far::StencilTables,
                               Osd::CpuEvaluator,
                               Osd::GLPatchTable>(
                                   refiner,
                                   numVertexElements,
                                   numVaryingElements,
                                   level, bits);
#ifdef OPENSUBDIV_HAS_OPENMP
    } else if (kernel == kOPENMP) {
        g_mesh = new Osd::Mesh<Osd::CpuGLVertexBuffer,
                               Far::StencilTables,
                               Osd::OmpEvaluator,
                               Osd::GLPatchTable>(
                                   refiner,
                                   numVertexElements,
                                   numVaryingElements,
                                   level, bits);
#endif
#ifdef OPENSUBDIV_HAS_TBB
    } else if (kernel == kTBB) {
        g_mesh = new Osd::Mesh<Osd::CpuGLVertexBuffer,
                               Far::StencilTables,
                               Osd::TbbEvaluator,
                               Osd::GLPatchTable>(
                                   refiner,
                                   numVertexElements,
                                   numVaryingElements,
                                   level, bits);
#endif
#ifdef OPENSUBDIV_HAS_OPENCL
    } else if(kernel == kCL) {
        // CLKernel
        static Osd::EvaluatorCacheT<Osd::CLEvaluator> clEvaluatorCache;
        g_mesh = new Osd::Mesh<Osd::CLGLVertexBuffer,
                               Osd::CLStencilTables,
                               Osd::CLEvaluator,
                               Osd::GLPatchTable,
                               CLDeviceContext>(
                                   refiner,
                                   numVertexElements,
                                   numVaryingElements,
                                   level, bits,
                                   &clEvaluatorCache,
                                   &g_clDeviceContext);
#endif
#ifdef OPENSUBDIV_HAS_CUDA
    } else if(kernel == kCUDA) {
        g_mesh = new Osd::Mesh<Osd::CudaGLVertexBuffer,
                               Osd::CudaStencilTables,
                               Osd::CudaEvaluator,
                               Osd::GLPatchTable>(
                                   refiner,
                                   numVertexElements,
                                   numVaryingElements,
                                   level, bits);
#endif
#ifdef OPENSUBDIV_HAS_GLSL_TRANSFORM_FEEDBACK
    } else if(kernel == kGLSL) {
        static Osd::EvaluatorCacheT<Osd::GLXFBEvaluator> glXFBEvaluatorCache;
        g_mesh = new Osd::Mesh<Osd::GLVertexBuffer,
                               Osd::GLStencilTablesTBO,
                               Osd::GLXFBEvaluator,
                               Osd::GLPatchTable>(
                                   refiner,
                                   numVertexElements,
                                   numVaryingElements,
                                   level, bits,
                                   &glXFBEvaluatorCache);
#endif
#ifdef OPENSUBDIV_HAS_GLSL_COMPUTE
    } else if(kernel == kGLSLCompute) {
        static Osd::EvaluatorCacheT<Osd::GLComputeEvaluator> glComputeEvaluatorCache;
        g_mesh = new Osd::Mesh<Osd::GLVertexBuffer,
                               Osd::GLStencilTablesSSBO,
                               Osd::GLComputeEvaluator,
                               Osd::GLPatchTable>(
                                   refiner,
                                   numVertexElements,
                                   numVaryingElements,
                                   level, bits,
                                   &glComputeEvaluatorCache);


#endif
    } else {
        printf("Unsupported kernel %s\n", getKernelName(kernel));
    }

    if (g_displayStyle == kFaceVaryingColor and shape->HasUV()) {

        std::vector<float> fvarData;

        InterpolateFVarData(*refiner, *shape, fvarData);

        // set fvardata to texture buffer
        g_fvarData.Create(g_mesh->GetFarPatchTables(),
                          shape->GetFVarWidth(), fvarData);
    }

    // legacy gregory
    delete g_legacyGregoryPatchTable;
    g_legacyGregoryPatchTable = NULL;
    if (g_endCap == kEndCapLegacyGregory) {
        g_legacyGregoryPatchTable =
            Osd::GLLegacyGregoryPatchTable::Create(g_mesh->GetFarPatchTables());
    }

    if (not doAnim) {
        delete shape;
    }

    // compute model bounding
    float min[3] = { FLT_MAX,  FLT_MAX,  FLT_MAX};
    float max[3] = {-FLT_MAX, -FLT_MAX, -FLT_MAX};
    for (size_t i=0; i <g_orgPositions.size()/3; ++i) {
        for(int j=0; j<3; ++j) {
            float v = g_orgPositions[i*3+j];
            min[j] = std::min(min[j], v);
            max[j] = std::max(max[j], v);
        }
    }
    for (int j=0; j<3; ++j) {
        g_center[j] = (min[j] + max[j]) * 0.5f;
        g_size += (max[j]-min[j])*(max[j]-min[j]);
    }
    g_size = sqrtf(g_size);

    g_tessLevelMin = 1;

    g_tessLevel = std::max(g_tessLevel,g_tessLevelMin);

    updateGeom();

    // -------- VAO
    glBindVertexArray(g_vao);

    glBindBuffer(GL_ELEMENT_ARRAY_BUFFER, g_mesh->GetPatchTable()->GetPatchIndexBuffer());
    glBindBuffer(GL_ARRAY_BUFFER, g_mesh->BindVertexBuffer());

    glEnableVertexAttribArray(0);


    if (g_displayStyle == kVaryingColor) {
        glVertexAttribPointer(0, 3, GL_FLOAT, GL_FALSE, sizeof (GLfloat) * 3, 0);
        glBindBuffer(GL_ARRAY_BUFFER, g_mesh->BindVaryingBuffer());
        glEnableVertexAttribArray(1);
        glVertexAttribPointer(1, 4, GL_FLOAT, GL_FALSE, sizeof (GLfloat) * 4, 0);
    } else if (g_displayStyle == kInterleavedVaryingColor) {
        glVertexAttribPointer(0, 3, GL_FLOAT, GL_FALSE, sizeof (GLfloat) * 7, 0);
        glEnableVertexAttribArray(1);
        glVertexAttribPointer(1, 4, GL_FLOAT, GL_FALSE, sizeof (GLfloat) * 7, (void*)(sizeof (GLfloat) * 3));
    } else {
        glVertexAttribPointer(0, 3, GL_FLOAT, GL_FALSE, sizeof (GLfloat) * 3, 0);
        glDisableVertexAttribArray(1);
    }

    glBindBuffer(GL_ARRAY_BUFFER, 0);
    glBindVertexArray(0);
}

//------------------------------------------------------------------------------
static void
fitFrame() {

    g_pan[0] = g_pan[1] = 0;
    g_dolly = g_size;
}

//------------------------------------------------------------------------------
static inline void
setSharpnessColor(float s, float *r, float *g, float *b) {
    //  0.0       2.0       4.0
    // green --- yellow --- red
    *r = std::min(1.0f, s * 0.5f);
    *g = std::min(1.0f, 2.0f - s*0.5f);
    *b = 0;
}

static void
drawCageEdges() {

    glUseProgram(g_defaultProgram.program);
    glUniformMatrix4fv(g_defaultProgram.uniformModelViewProjectionMatrix,
                       1, GL_FALSE, g_transformData.ModelViewProjectionMatrix);

    std::vector<float> vbo;
    vbo.reserve(g_coarseEdges.size() * 6);
    float r, g, b;
    for (int i = 0; i < (int)g_coarseEdges.size(); i+=2) {
        setSharpnessColor(g_coarseEdgeSharpness[i/2], &r, &g, &b);
        for (int j = 0; j < 2; ++j) {
            vbo.push_back(g_positions[g_coarseEdges[i+j]*3]);
            vbo.push_back(g_positions[g_coarseEdges[i+j]*3+1]);
            vbo.push_back(g_positions[g_coarseEdges[i+j]*3+2]);
            vbo.push_back(r);
            vbo.push_back(g);
            vbo.push_back(b);
        }
    }

    glBindVertexArray(g_cageEdgeVAO);

    glBindBuffer(GL_ARRAY_BUFFER, g_cageEdgeVBO);
    glBufferData(GL_ARRAY_BUFFER, (int)vbo.size() * sizeof(float), &vbo[0],
                 GL_STATIC_DRAW);

    glEnableVertexAttribArray(g_defaultProgram.attrPosition);
    glEnableVertexAttribArray(g_defaultProgram.attrColor);
    glVertexAttribPointer(g_defaultProgram.attrPosition,
                          3, GL_FLOAT, GL_FALSE, sizeof (GLfloat) * 6, 0);
    glVertexAttribPointer(g_defaultProgram.attrColor,
                          3, GL_FLOAT, GL_FALSE, sizeof (GLfloat) * 6, (void*)12);

    glDrawArrays(GL_LINES, 0, (int)g_coarseEdges.size());

    glBindVertexArray(0);
    glUseProgram(0);
}

static void
drawCageVertices() {

    glUseProgram(g_defaultProgram.program);
    glUniformMatrix4fv(g_defaultProgram.uniformModelViewProjectionMatrix,
                       1, GL_FALSE, g_transformData.ModelViewProjectionMatrix);

    int numPoints = (int)g_positions.size()/3;
    std::vector<float> vbo;
    vbo.reserve(numPoints*6);
    float r, g, b;
    for (int i = 0; i < numPoints; ++i) {
        setSharpnessColor(g_coarseVertexSharpness[i], &r, &g, &b);
        vbo.push_back(g_positions[i*3+0]);
        vbo.push_back(g_positions[i*3+1]);
        vbo.push_back(g_positions[i*3+2]);
        vbo.push_back(r);
        vbo.push_back(g);
        vbo.push_back(b);
    }

    glBindVertexArray(g_cageVertexVAO);

    glBindBuffer(GL_ARRAY_BUFFER, g_cageVertexVBO);
    glBufferData(GL_ARRAY_BUFFER, (int)vbo.size() * sizeof(float), &vbo[0],
                 GL_STATIC_DRAW);

    glEnableVertexAttribArray(g_defaultProgram.attrPosition);
    glEnableVertexAttribArray(g_defaultProgram.attrColor);
    glVertexAttribPointer(g_defaultProgram.attrPosition,
                          3, GL_FLOAT, GL_FALSE, sizeof (GLfloat) * 6, 0);
    glVertexAttribPointer(g_defaultProgram.attrColor,
                          3, GL_FLOAT, GL_FALSE, sizeof (GLfloat) * 6, (void*)12);

    glPointSize(10.0f);
    glDrawArrays(GL_POINTS, 0, numPoints);
    glPointSize(1.0f);

    glBindVertexArray(0);
    glUseProgram(0);
}

//------------------------------------------------------------------------------

union Effect {
    Effect(int displayStyle_, int screenSpaceTess_, int fractionalSpacing_, int patchCull_, int singleCreasePatch_) : value(0) {
        displayStyle = displayStyle_;
        screenSpaceTess = screenSpaceTess_;
        fractionalSpacing = fractionalSpacing_;
        patchCull = patchCull_;
        singleCreasePatch = singleCreasePatch_;
    }

    struct {
        unsigned int displayStyle:3;
        unsigned int screenSpaceTess:1;
        unsigned int fractionalSpacing:1;
        unsigned int patchCull:1;
        unsigned int singleCreasePatch:1;
    };
    int value;

    bool operator < (const Effect &e) const {
        return value < e.value;
    }
};

static Effect
GetEffect()
{
    return Effect(g_displayStyle,
                  g_screenSpaceTess,
                  g_fractionalSpacing,
                  g_patchCull,
                  g_singleCreasePatch);
}

// ---------------------------------------------------------------------------

struct EffectDesc {
    EffectDesc(OpenSubdiv::Far::PatchDescriptor desc,
               Effect effect) : desc(desc), effect(effect),
                                maxValence(0), numElements(0) { }

    OpenSubdiv::Far::PatchDescriptor desc;
    Effect effect;
    int maxValence;
    int numElements;

    bool operator < (const EffectDesc &e) const {
        return
            (desc < e.desc || ((desc == e.desc &&
            (maxValence < e.maxValence || ((maxValence == e.maxValence) &&
            (numElements < e.numElements || ((numElements == e.numElements) &&
            (effect < e.effect))))))));
    }
};

// ---------------------------------------------------------------------------

class ShaderCache : public GLShaderCache<EffectDesc> {
public:
    virtual GLDrawConfig *CreateDrawConfig(EffectDesc const &effectDesc) {

        using namespace OpenSubdiv;

<<<<<<< HEAD
	const std::string glslVersionStr = get_shader_version_include();
    const char *glslVersion = glslVersionStr.c_str();

=======
        // compile shader program
#if defined(GL_ARB_tessellation_shader) || defined(GL_VERSION_4_0)
        const char *glslVersion = "#version 400\n";
#else
        const char *glslVersion = "#version 330\n";
#endif
        GLDrawConfig *config = new GLDrawConfig(glslVersion);
>>>>>>> 2008e6ca

        Far::PatchDescriptor::Type type = effectDesc.desc.GetType();

<<<<<<< HEAD
    if (effectDesc.desc.GetType() == Descriptor::QUADS or
        effectDesc.desc.GetType() == Descriptor::TRIANGLES) {
        sconfig->vertexShader.source = shaderSource();
        sconfig->vertexShader.version = glslVersion;
        sconfig->vertexShader.AddDefine("VERTEX_SHADER");
    } else {
        sconfig->geometryShader.AddDefine("SMOOTH_NORMALS");
    }

    sconfig->geometryShader.source = shaderSource();
    sconfig->geometryShader.version = glslVersion;
    sconfig->geometryShader.AddDefine("GEOMETRY_SHADER");

    sconfig->fragmentShader.source = shaderSource();
    sconfig->fragmentShader.version = glslVersion;
    sconfig->fragmentShader.AddDefine("FRAGMENT_SHADER");

    if (effectDesc.desc.GetType() == Descriptor::QUADS) {
        // uniform catmark, bilinear
        sconfig->geometryShader.AddDefine("PRIM_QUAD");
        sconfig->fragmentShader.AddDefine("PRIM_QUAD");
        sconfig->commonShader.AddDefine("UNIFORM_SUBDIVISION");
    } else if (effectDesc.desc.GetType() == Descriptor::TRIANGLES) {
        // uniform loop
        sconfig->geometryShader.AddDefine("PRIM_TRI");
        sconfig->fragmentShader.AddDefine("PRIM_TRI");
        sconfig->commonShader.AddDefine("LOOP");
        sconfig->commonShader.AddDefine("UNIFORM_SUBDIVISION");
    } else {
        // adaptive
        sconfig->vertexShader.source = shaderSource() + sconfig->vertexShader.source;
        sconfig->tessControlShader.source = shaderSource() + sconfig->tessControlShader.source;
        sconfig->tessEvalShader.source = shaderSource() + sconfig->tessEvalShader.source;

        sconfig->geometryShader.AddDefine("PRIM_TRI");
        sconfig->fragmentShader.AddDefine("PRIM_TRI");
    }
=======
        // common defines
        std::stringstream ss;
>>>>>>> 2008e6ca

        if (type == Far::PatchDescriptor::QUADS) {
            ss << "#define PRIM_QUAD\n";
        } else {
            ss << "#define PRIM_TRI\n";
        }

        // OSD tessellation controls
        if (effectDesc.effect.screenSpaceTess) {
            ss << "#define OSD_ENABLE_SCREENSPACE_TESSELLATION\n";
        }
        if (effectDesc.effect.fractionalSpacing) {
            ss << "#define OSD_FRACTIONAL_ODD_SPACING\n";
        }
        if (effectDesc.effect.patchCull) {
            ss << "#define OSD_ENABLE_PATCH_CULL\n";
        }
        if (effectDesc.effect.singleCreasePatch) {
            ss << "#define OSD_PATCH_ENABLE_SINGLE_CREASE\n";
        }
        // for legacy gregory
        ss << "#define OSD_MAX_VALENCE " << effectDesc.maxValence << "\n";
        ss << "#define OSD_NUM_ELEMENTS " << effectDesc.numElements << "\n";

        // display styles
        switch (effectDesc.effect.displayStyle) {
        case kWire:
            ss << "#define GEOMETRY_OUT_WIRE\n";
            break;
        case kWireShaded:
            ss << "#define GEOMETRY_OUT_LINE\n";
            break;
        case kShaded:
            ss << "#define GEOMETRY_OUT_FILL\n";
            break;
        case kVaryingColor:
            ss << "#define VARYING_COLOR\n";
            ss << "#define GEOMETRY_OUT_FILL\n";
            break;
        case kInterleavedVaryingColor:
            ss << "#define VARYING_COLOR\n";
            ss << "#define GEOMETRY_OUT_FILL\n";
            break;
        case kFaceVaryingColor:
            ss << "#define OSD_FVAR_WIDTH 2\n";
            ss << "#define FACEVARYING_COLOR\n";
            ss << "#define GEOMETRY_OUT_FILL\n";
            break;
        }
        if (effectDesc.desc.IsAdaptive()) {
            ss << "#define SMOOTH_NORMALS\n";
        } else {
            ss << "#define UNIFORM_SUBDIVISION\n";
        }
        if (type == Far::PatchDescriptor::TRIANGLES) {
            ss << "#define LOOP\n";
        }

        // need for patch color-coding : we need these defines in the fragment shader
        if (type == Far::PatchDescriptor::GREGORY) {
            ss << "#define OSD_PATCH_GREGORY\n";
        } else if (type == Far::PatchDescriptor::GREGORY_BOUNDARY) {
            ss << "#define OSD_PATCH_GREGORY_BOUNDARY\n";
        } else if (type == Far::PatchDescriptor::GREGORY_BASIS) {
            ss << "#define OSD_PATCH_GREGORY_BASIS\n";
        }

        // include osd PatchCommon
        ss << Osd::GLSLPatchShaderSource::GetCommonShaderSource();
        std::string common = ss.str();
        ss.str("");

<<<<<<< HEAD
EffectDrawRegistry::ConfigType *
EffectDrawRegistry::_CreateDrawConfig(
        DescType const & desc,
        SourceConfigType const * sconfig)
{
    ConfigType * config = BaseRegistry::_CreateDrawConfig(desc.desc, sconfig);
    assert(config);

    GLuint uboIndex;

    // XXXdyu can use layout(binding=) with GLSL 4.20 and beyond
    g_transformBinding = 0;
    uboIndex = glGetUniformBlockIndex(config->program, "Transform");
    if (uboIndex != GL_INVALID_INDEX)
        glUniformBlockBinding(config->program, uboIndex, g_transformBinding);

    g_tessellationBinding = 1;
    uboIndex = glGetUniformBlockIndex(config->program, "Tessellation");
    if (uboIndex != GL_INVALID_INDEX)
        glUniformBlockBinding(config->program, uboIndex, g_tessellationBinding);

    g_lightingBinding = 2;
    uboIndex = glGetUniformBlockIndex(config->program, "Lighting");
    if (uboIndex != GL_INVALID_INDEX)
        glUniformBlockBinding(config->program, uboIndex, g_lightingBinding);

    GLint loc;

	bool use_ver_4_1_separate_shader_objects =
#if defined(OSD_USES_GLEW)
		!(GLEW_ARB_separate_shader_objects || GLEW_VERSION_4_1)
#else
#if not defined(GL_ARB_separate_shader_objects) || defined(GL_VERSION_4_1)
		false
#else true;
#endif
#endif
		;

	if (use_ver_4_1_separate_shader_objects){
		glUseProgram(config->program);
		if ((loc = glGetUniformLocation(config->program, "OsdVertexBuffer")) != -1) {
			glUniform1i(loc, 0); // GL_TEXTURE0
		}
		if ((loc = glGetUniformLocation(config->program, "OsdValenceBuffer")) != -1) {
			glUniform1i(loc, 1); // GL_TEXTURE1
		}
		if ((loc = glGetUniformLocation(config->program, "OsdQuadOffsetBuffer")) != -1) {
			glUniform1i(loc, 2); // GL_TEXTURE2
		}
		if ((loc = glGetUniformLocation(config->program, "OsdPatchParamBuffer")) != -1) {
			glUniform1i(loc, 3); // GL_TEXTURE3
		}
		if ((loc = glGetUniformLocation(config->program, "OsdFVarDataBuffer")) != -1) {
			glUniform1i(loc, 4); // GL_TEXTURE4
		}
	}
	else{
		if ((loc = glGetUniformLocation(config->program, "OsdVertexBuffer")) != -1) {
			glProgramUniform1i(config->program, loc, 0); // GL_TEXTURE0
		}
		if ((loc = glGetUniformLocation(config->program, "OsdValenceBuffer")) != -1) {
			glProgramUniform1i(config->program, loc, 1); // GL_TEXTURE1
		}
		if ((loc = glGetUniformLocation(config->program, "OsdQuadOffsetBuffer")) != -1) {
			glProgramUniform1i(config->program, loc, 2); // GL_TEXTURE2
		}
		if ((loc = glGetUniformLocation(config->program, "OsdPatchParamBuffer")) != -1) {
			glProgramUniform1i(config->program, loc, 3); // GL_TEXTURE3
		}
		if ((loc = glGetUniformLocation(config->program, "OsdFVarDataBuffer")) != -1) {
			glProgramUniform1i(config->program, loc, 4); // GL_TEXTURE4
		}
	}
=======
        // vertex shader
        ss << common
            // enable local vertex shader
           << (effectDesc.desc.IsAdaptive() ? "" : "#define VERTEX_SHADER\n")
           << shaderSource
           << Osd::GLSLPatchShaderSource::GetVertexShaderSource(type);
        config->CompileAndAttachShader(GL_VERTEX_SHADER, ss.str());
        ss.str("");
>>>>>>> 2008e6ca

        if (effectDesc.desc.IsAdaptive()) {
            // tess control shader
            ss << common
               << shaderSource
               << Osd::GLSLPatchShaderSource::GetTessControlShaderSource(type);
            config->CompileAndAttachShader(GL_TESS_CONTROL_SHADER, ss.str());
            ss.str("");

            // tess eval shader
            ss << common
               << shaderSource
               << Osd::GLSLPatchShaderSource::GetTessEvalShaderSource(type);
            config->CompileAndAttachShader(GL_TESS_EVALUATION_SHADER, ss.str());
            ss.str("");
        }

        // geometry shader
        ss << common
           << "#define GEOMETRY_SHADER\n"
           << shaderSource;
        config->CompileAndAttachShader(GL_GEOMETRY_SHADER, ss.str());
        ss.str("");

        // fragment shader
        ss << common
           << "#define FRAGMENT_SHADER\n"
           << shaderSource;
        config->CompileAndAttachShader(GL_FRAGMENT_SHADER, ss.str());
        ss.str("");

        if (!config->Link()) {
            delete config;
            return NULL;
        }

        // assign uniform locations
        GLuint uboIndex;
        GLuint program = config->GetProgram();
        g_transformBinding = 0;
        uboIndex = glGetUniformBlockIndex(program, "Transform");
        if (uboIndex != GL_INVALID_INDEX)
            glUniformBlockBinding(program, uboIndex, g_transformBinding);

        g_tessellationBinding = 1;
        uboIndex = glGetUniformBlockIndex(program, "Tessellation");
        if (uboIndex != GL_INVALID_INDEX)
            glUniformBlockBinding(program, uboIndex, g_tessellationBinding);

        g_lightingBinding = 2;
        uboIndex = glGetUniformBlockIndex(program, "Lighting");
        if (uboIndex != GL_INVALID_INDEX)
            glUniformBlockBinding(program, uboIndex, g_lightingBinding);

        // assign texture locations
        GLint loc;
        glUseProgram(program);
        if ((loc = glGetUniformLocation(program, "OsdPatchParamBuffer")) != -1) {
            glUniform1i(loc, 0); // GL_TEXTURE0
        }
        if ((loc = glGetUniformLocation(program, "OsdFVarDataBuffer")) != -1) {
            glUniform1i(loc, 1); // GL_TEXTURE1
        }
        // for legacy gregory patches
        if ((loc = glGetUniformLocation(program, "OsdVertexBuffer")) != -1) {
            glUniform1i(loc, 2); // GL_TEXTURE2
        }
        if ((loc = glGetUniformLocation(program, "OsdValenceBuffer")) != -1) {
            glUniform1i(loc, 3); // GL_TEXTURE3
        }
        if ((loc = glGetUniformLocation(program, "OsdQuadOffsetBuffer")) != -1) {
            glUniform1i(loc, 4); // GL_TEXTURE4
        }
        glUseProgram(0);

        return config;
    }
};

ShaderCache g_shaderCache;

//------------------------------------------------------------------------------
static void
updateUniformBlocks() {
    if (! g_transformUB) {
        glGenBuffers(1, &g_transformUB);
        glBindBuffer(GL_UNIFORM_BUFFER, g_transformUB);
        glBufferData(GL_UNIFORM_BUFFER,
                sizeof(g_transformData), NULL, GL_STATIC_DRAW);
    };
    glBindBuffer(GL_UNIFORM_BUFFER, g_transformUB);
    glBufferSubData(GL_UNIFORM_BUFFER,
                0, sizeof(g_transformData), &g_transformData);
    glBindBuffer(GL_UNIFORM_BUFFER, 0);

    glBindBufferBase(GL_UNIFORM_BUFFER, g_transformBinding, g_transformUB);

    // Update and bind tessellation state
    struct Tessellation {
        float TessLevel;
    } tessellationData;

    tessellationData.TessLevel = static_cast<float>(1 << g_tessLevel);

    if (! g_tessellationUB) {
        glGenBuffers(1, &g_tessellationUB);
        glBindBuffer(GL_UNIFORM_BUFFER, g_tessellationUB);
        glBufferData(GL_UNIFORM_BUFFER,
                sizeof(tessellationData), NULL, GL_STATIC_DRAW);
    };
    glBindBuffer(GL_UNIFORM_BUFFER, g_tessellationUB);
    glBufferSubData(GL_UNIFORM_BUFFER,
                0, sizeof(tessellationData), &tessellationData);
    glBindBuffer(GL_UNIFORM_BUFFER, 0);

    glBindBufferBase(GL_UNIFORM_BUFFER, g_tessellationBinding, g_tessellationUB);

    // Update and bind lighting state
    struct Lighting {
        struct Light {
            float position[4];
            float ambient[4];
            float diffuse[4];
            float specular[4];
        } lightSource[2];
    } lightingData = {
       {{  { 0.5,  0.2f, 1.0f, 0.0f },
           { 0.1f, 0.1f, 0.1f, 1.0f },
           { 0.7f, 0.7f, 0.7f, 1.0f },
           { 0.8f, 0.8f, 0.8f, 1.0f } },

         { { -0.8f, 0.4f, -1.0f, 0.0f },
           {  0.0f, 0.0f,  0.0f, 1.0f },
           {  0.5f, 0.5f,  0.5f, 1.0f },
           {  0.8f, 0.8f,  0.8f, 1.0f } }}
    };
    if (! g_lightingUB) {
        glGenBuffers(1, &g_lightingUB);
        glBindBuffer(GL_UNIFORM_BUFFER, g_lightingUB);
        glBufferData(GL_UNIFORM_BUFFER,
                sizeof(lightingData), NULL, GL_STATIC_DRAW);
    };
    glBindBuffer(GL_UNIFORM_BUFFER, g_lightingUB);
    glBufferSubData(GL_UNIFORM_BUFFER,
                0, sizeof(lightingData), &lightingData);
    glBindBuffer(GL_UNIFORM_BUFFER, 0);

    glBindBufferBase(GL_UNIFORM_BUFFER, g_lightingBinding, g_lightingUB);
}

static void
bindTextures() {
    // bind patch textures
    if (g_mesh->GetPatchTable()->GetPatchParamTextureBuffer()) {
        glActiveTexture(GL_TEXTURE0);
        glBindTexture(GL_TEXTURE_BUFFER,
            g_mesh->GetPatchTable()->GetPatchParamTextureBuffer());
    }

    if (true) {
        glActiveTexture(GL_TEXTURE1);
        glBindTexture(GL_TEXTURE_BUFFER,
                      g_fvarData.textureBuffer);
    }

    // legacy gregory
    if (g_legacyGregoryPatchTable) {
        glActiveTexture(GL_TEXTURE2);
        glBindTexture(GL_TEXTURE_BUFFER,
                      g_legacyGregoryPatchTable->GetVertexTextureBuffer());
        glActiveTexture(GL_TEXTURE3);
        glBindTexture(GL_TEXTURE_BUFFER,
                      g_legacyGregoryPatchTable->GetVertexValenceTextureBuffer());
        glActiveTexture(GL_TEXTURE4);
        glBindTexture(GL_TEXTURE_BUFFER,
                      g_legacyGregoryPatchTable->GetQuadOffsetsTextureBuffer());
    }
    glActiveTexture(GL_TEXTURE0);
}

static GLenum
bindProgram(Effect effect,
            OpenSubdiv::Osd::GLPatchTable::PatchArray const & patch) {
    EffectDesc effectDesc(patch.GetDescriptor(), effect);

    // only legacy gregory needs maxValence and numElements
    // neither legacy gregory nor gregory basis need single crease
    typedef OpenSubdiv::Far::PatchDescriptor Descriptor;
    if (patch.GetDescriptor().GetType() == Descriptor::GREGORY or
        patch.GetDescriptor().GetType() == Descriptor::GREGORY_BOUNDARY) {
        int maxValence = g_mesh->GetMaxValence();
        int numElements = (g_displayStyle == kInterleavedVaryingColor ? 7 : 3);
        effectDesc.maxValence = maxValence;
        effectDesc.numElements = numElements;
        effectDesc.effect.singleCreasePatch = 0;
    }
    if (patch.GetDescriptor().GetType() == Descriptor::GREGORY_BASIS) {
        effectDesc.effect.singleCreasePatch = 0;
    }

    // lookup shader cache (compile the shader if needed)
    GLDrawConfig *config = g_shaderCache.GetDrawConfig(effectDesc);
    if (!config) return 0;

    GLuint program = config->GetProgram();

    glUseProgram(program);

    // bind standalone uniforms
    GLint uniformPrimitiveIdBase =
        glGetUniformLocation(program, "PrimitiveIdBase");
    if (uniformPrimitiveIdBase >=0)
        glUniform1i(uniformPrimitiveIdBase, patch.GetPrimitiveIdBase());

    // legacy gregory
    if (g_endCap == kEndCapLegacyGregory) {
        GLint uniformGregoryQuadOffsetBase =
            glGetUniformLocation(program, "GregoryQuadOffsetBase");
        int quadOffsetBase =
            g_legacyGregoryPatchTable->GetQuadOffsetsBase(patch.GetDescriptor().GetType());
        if (uniformGregoryQuadOffsetBase >= 0)
            glUniform1i(uniformGregoryQuadOffsetBase, quadOffsetBase);
    }

    // return primtype
    GLenum primType;
    switch(effectDesc.desc.GetType()) {
    case Descriptor::QUADS:
        primType = GL_LINES_ADJACENCY;
        break;
    case Descriptor::TRIANGLES:
        primType = GL_TRIANGLES;
        break;
    default:
#if defined(GL_ARB_tessellation_shader) || defined(GL_VERSION_4_0)
        primType = GL_PATCHES;
        glPatchParameteri(GL_PATCH_VERTICES, effectDesc.desc.GetNumControlVertices());
#else
        primType = GL_POINTS;
#endif
        break;
    }

    return primType;
}

//------------------------------------------------------------------------------
static void
display() {

    SSAOGLFrameBuffer * fb = (SSAOGLFrameBuffer *)g_hud.GetFrameBuffer();
    fb->Bind();

    Stopwatch s;
    s.Start();

    glClear(GL_COLOR_BUFFER_BIT | GL_DEPTH_BUFFER_BIT);

    glViewport(0, 0, g_width, g_height);

    // prepare view matrix
    double aspect = g_width/(double)g_height;
    identity(g_transformData.ModelViewMatrix);
    translate(g_transformData.ModelViewMatrix, -g_pan[0], -g_pan[1], -g_dolly);
    rotate(g_transformData.ModelViewMatrix, g_rotate[1], 1, 0, 0);
    rotate(g_transformData.ModelViewMatrix, g_rotate[0], 0, 1, 0);
    rotate(g_transformData.ModelViewMatrix, -90, 1, 0, 0);
    translate(g_transformData.ModelViewMatrix,
              -g_center[0], -g_center[1], -g_center[2]);
    perspective(g_transformData.ProjectionMatrix,
                45.0f, (float)aspect, fb->IsActive() ? 1.0f : 0.0001f, 500.0f);
    multMatrix(g_transformData.ModelViewProjectionMatrix,
               g_transformData.ModelViewMatrix,
               g_transformData.ProjectionMatrix);

    // make sure that the vertex buffer is interoped back as a GL resources.
    GLuint vbo = g_mesh->BindVertexBuffer();

    // vertex texture update for legacy gregory drawing
    if (g_legacyGregoryPatchTable) {
        glActiveTexture(GL_TEXTURE1);
        g_legacyGregoryPatchTable->UpdateVertexBuffer(vbo);
    }

    if (g_displayStyle == kVaryingColor)
        g_mesh->BindVaryingBuffer();

    // update transform and lighting uniform blocks
    updateUniformBlocks();

    // also bind patch related textures
    bindTextures();

    if (g_displayStyle == kWire)
        glDisable(GL_CULL_FACE);

    glEnable(GL_DEPTH_TEST);

    glBindVertexArray(g_vao);

    OpenSubdiv::Osd::GLPatchTable::PatchArrayVector const & patches =
        g_mesh->GetPatchTable()->GetPatchArrays();

    // patch drawing
    int patchCount[13]; // [Type] (see far/patchTables.h)
    int numTotalPatches = 0;
    int numDrawCalls = 0;
    memset(patchCount, 0, sizeof(patchCount));

    // primitive counting
    glBeginQuery(GL_PRIMITIVES_GENERATED, g_queries[0]);
#if defined(GL_VERSION_3_3)
    glBeginQuery(GL_TIME_ELAPSED, g_queries[1]);
#endif

<<<<<<< HEAD
	bool tesselation_shaders =
		uses_tesselation_shaders();
=======
    // core draw-calls
>>>>>>> 2008e6ca
    for (int i=0; i<(int)patches.size(); ++i) {
        OpenSubdiv::Osd::GLPatchTable::PatchArray const & patch = patches[i];

        OpenSubdiv::Far::PatchDescriptor desc = patch.GetDescriptor();
        OpenSubdiv::Far::PatchDescriptor::Type patchType = desc.GetType();

        patchCount[patchType] += patch.GetNumPatches();
        numTotalPatches += patch.GetNumPatches();

        GLenum primType = bindProgram(GetEffect(), patch);

<<<<<<< HEAD
        switch(patchType) {
        case OpenSubdiv::Far::PatchDescriptor::QUADS:
            primType = GL_LINES_ADJACENCY;
            break;
        case OpenSubdiv::Far::PatchDescriptor::TRIANGLES:
            primType = GL_TRIANGLES;
            break;
        default:
			if (tesselation_shaders){
				primType = GL_PATCHES;
				glPatchParameteri(GL_PATCH_VERTICES, desc.GetNumControlVertices());
			}
			else
				primType = GL_POINTS;
        }

		if (tesselation_shaders){
			GLuint program = bindProgram(GetEffect(), patch);

			GLuint diffuseColor = glGetUniformLocation(program, "diffuseColor");

			if (g_displayPatchColor and primType == GL_PATCHES) {
				float const * color = getAdaptivePatchColor(desc);
				glProgramUniform4f(program, diffuseColor, color[0], color[1], color[2], color[3]);
			}
			else {
				glProgramUniform4f(program, diffuseColor, 0.4f, 0.4f, 0.8f, 1);
			}

			GLuint uniformGregoryQuadOffsetBase =
				glGetUniformLocation(program, "GregoryQuadOffsetBase");
			GLuint uniformPrimitiveIdBase =
				glGetUniformLocation(program, "PrimitiveIdBase");

			glProgramUniform1i(program, uniformGregoryQuadOffsetBase,
				patch.GetQuadOffsetIndex());
			glProgramUniform1i(program, uniformPrimitiveIdBase,
				patch.GetPatchIndex());
		}
		else{
			GLuint program = bindProgram(GetEffect(), patch);
			GLint uniformPrimitiveIdBase =
				glGetUniformLocation(program, "PrimitiveIdBase");
			if (uniformPrimitiveIdBase != -1)
				glUniform1i(uniformPrimitiveIdBase, patch.GetPatchIndex());
		}

        if (g_displayStyle == kWire) {
            glDisable(GL_CULL_FACE);
        }

        glDrawElements(primType, patch.GetNumIndices(), GL_UNSIGNED_INT,
                       (void *)(patch.GetVertIndex() * sizeof(unsigned int)));
=======
        glDrawElements(primType,
                       patch.GetNumPatches() * desc.GetNumControlVertices(),
                       GL_UNSIGNED_INT,
                       (void *)(patch.GetIndexBase() * sizeof(unsigned int)));
>>>>>>> 2008e6ca
        ++numDrawCalls;
    }

    s.Stop();
    float drawCpuTime = float(s.GetElapsed() * 1000.0f);

    glEndQuery(GL_PRIMITIVES_GENERATED);
#if defined(GL_VERSION_3_3)
    glEndQuery(GL_TIME_ELAPSED);
#endif

    glBindVertexArray(0);

    glUseProgram(0);

    if (g_displayStyle == kWire)
        glEnable(GL_CULL_FACE);

    if (g_drawCageEdges)
        drawCageEdges();

    if (g_drawCageVertices)
        drawCageVertices();

    fb->ApplyImageShader();

    GLuint numPrimsGenerated = 0;
    GLuint timeElapsed = 0;
    glGetQueryObjectuiv(g_queries[0], GL_QUERY_RESULT, &numPrimsGenerated);
#if defined(GL_VERSION_3_3)
    glGetQueryObjectuiv(g_queries[1], GL_QUERY_RESULT, &timeElapsed);
#endif

    float drawGpuTime = timeElapsed / 1000.0f / 1000.0f;

    g_fpsTimer.Stop();
    float elapsed = (float)g_fpsTimer.GetElapsed();
    if (not g_freeze) {
        g_animTime += elapsed;
    }
    g_fpsTimer.Start();

    if (g_hud.IsVisible()) {

        typedef OpenSubdiv::Far::PatchDescriptor Descriptor;

        double fps = 1.0/elapsed;

        if (g_displayPatchCounts) {
            int x = -280;
            int y = -180;
            g_hud.DrawString(x, y, "NonPatch         : %d",
                             patchCount[Descriptor::QUADS]); y += 20;
            g_hud.DrawString(x, y, "Regular          : %d",
                             patchCount[Descriptor::REGULAR]); y+= 20;
            g_hud.DrawString(x, y, "Gregory          : %d",
                             patchCount[Descriptor::GREGORY]); y+= 20;
            g_hud.DrawString(x, y, "Boundary Gregory : %d",
                             patchCount[Descriptor::GREGORY_BOUNDARY]); y+= 20;
            g_hud.DrawString(x, y, "Gregory Basis    : %d",
                             patchCount[Descriptor::GREGORY_BASIS]); y+= 20;
        }

        int y = -220;
        g_hud.DrawString(10, y, "Tess level : %d", g_tessLevel); y+= 20;
        g_hud.DrawString(10, y, "Patches    : %d", numTotalPatches); y+= 20;
        g_hud.DrawString(10, y, "Draw calls : %d", numDrawCalls); y+= 20;
        g_hud.DrawString(10, y, "Primitives : %d", numPrimsGenerated); y+= 20;
        g_hud.DrawString(10, y, "Vertices   : %d", g_mesh->GetNumVertices()); y+= 20;
        g_hud.DrawString(10, y, "Scheme     : %s", g_scheme==kBilinear ? "BILINEAR" : (g_scheme == kLoop ? "LOOP" : "CATMARK")); y+= 20;
        g_hud.DrawString(10, y, "GPU Kernel : %.3f ms", g_gpuTime); y+= 20;
        g_hud.DrawString(10, y,  "CPU Kernel : %.3f ms", g_cpuTime); y+= 20;
        g_hud.DrawString(10, y,  "GPU Draw   : %.3f ms", drawGpuTime); y+= 20;
        g_hud.DrawString(10, y,  "CPU Draw   : %.3f ms", drawCpuTime); y+= 20;
        g_hud.DrawString(10, y,  "FPS        : %3.1f", fps); y+= 20;

        g_hud.Flush();
    }

    glFinish();

    //checkGLErrors("display leave");
}

//------------------------------------------------------------------------------
static void
motion(GLFWwindow *, double dx, double dy) {

    int x=(int)dx, y=(int)dy;

    if (g_hud.MouseCapture()) {
        // check gui
        g_hud.MouseMotion(x, y);
    } else if (g_mbutton[0] && !g_mbutton[1] && !g_mbutton[2]) {
        // orbit
        g_rotate[0] += x - g_prev_x;
        g_rotate[1] += y - g_prev_y;
    } else if (!g_mbutton[0] && !g_mbutton[1] && g_mbutton[2]) {
        // pan
        g_pan[0] -= g_dolly*(x - g_prev_x)/g_width;
        g_pan[1] += g_dolly*(y - g_prev_y)/g_height;
    } else if ((g_mbutton[0] && !g_mbutton[1] && g_mbutton[2]) or
               (!g_mbutton[0] && g_mbutton[1] && !g_mbutton[2])) {
        // dolly
        g_dolly -= g_dolly*0.01f*(x - g_prev_x);
        if(g_dolly <= 0.01) g_dolly = 0.01f;
    }

    g_prev_x = x;
    g_prev_y = y;
}

//------------------------------------------------------------------------------
static void
mouse(GLFWwindow *, int button, int state, int /* mods */) {

    if (state == GLFW_RELEASE)
        g_hud.MouseRelease();

    if (button == 0 && state == GLFW_PRESS && g_hud.MouseClick(g_prev_x, g_prev_y))
        return;

    if (button < 3) {
        g_mbutton[button] = (state == GLFW_PRESS);
    }
}

//------------------------------------------------------------------------------
static void
uninitGL() {

    glDeleteQueries(2, g_queries);

    glDeleteBuffers(1, &g_cageVertexVBO);
    glDeleteBuffers(1, &g_cageEdgeVBO);
    glDeleteVertexArrays(1, &g_vao);
    glDeleteVertexArrays(1, &g_cageVertexVAO);
    glDeleteVertexArrays(1, &g_cageEdgeVAO);

    if (g_mesh)
        delete g_mesh;

    if (g_legacyGregoryPatchTable)
        delete g_legacyGregoryPatchTable;

}

//------------------------------------------------------------------------------
static void
reshape(GLFWwindow *, int width, int height) {

    g_width = width;
    g_height = height;

    int windowWidth = g_width, windowHeight = g_height;

    // window size might not match framebuffer size on a high DPI display
    glfwGetWindowSize(g_window, &windowWidth, &windowHeight);

    g_hud.Rebuild(windowWidth, windowHeight, width, height);
}

//------------------------------------------------------------------------------
void windowClose(GLFWwindow*) {
    g_running = false;
}

//------------------------------------------------------------------------------
static void
toggleFullScreen() {
    // XXXX manuelk : to re-implement from glut
}

//------------------------------------------------------------------------------
static void
keyboard(GLFWwindow *, int key, int /* scancode */, int event, int /* mods */) {

    if (event == GLFW_RELEASE) return;
    if (g_hud.KeyDown(tolower(key))) return;

    switch (key) {
        case 'Q': g_running = 0; break;
        case 'F': fitFrame(); break;
        case GLFW_KEY_TAB: toggleFullScreen(); break;
        case '+':
        case '=':  g_tessLevel++; break;
        case '-':  g_tessLevel = std::max(g_tessLevelMin, g_tessLevel-1); break;
        case GLFW_KEY_ESCAPE: g_hud.SetVisible(!g_hud.IsVisible()); break;
        case 'X': g_hud.GetFrameBuffer()->Screenshot(); break;
    }
}

//------------------------------------------------------------------------------
static void
rebuildOsdMesh() {
    createOsdMesh( g_defaultShapes[ g_currentShape ], g_level, g_kernel, g_defaultShapes[ g_currentShape ].scheme );
}

static void
callbackDisplayStyle(int b) {
    if (g_displayStyle == kVaryingColor or b == kVaryingColor or
        g_displayStyle == kInterleavedVaryingColor or b == kInterleavedVaryingColor or
        g_displayStyle == kFaceVaryingColor or b == kFaceVaryingColor) {
        // need to rebuild for varying reconstruct
        g_displayStyle = b;
        rebuildOsdMesh();
        return;
    }
    g_displayStyle = b;
}

static void
callbackEndCap(int endCap) {
    g_endCap = endCap;
    rebuildOsdMesh();
}

static void
callbackKernel(int k) {
    g_kernel = k;

#ifdef OPENSUBDIV_HAS_OPENCL
    if (g_kernel == kCL and (not g_clDeviceContext.IsInitialized())) {
        if (g_clDeviceContext.Initialize() == false) {
            printf("Error in initializing OpenCL\n");
            exit(1);
        }
    }
#endif
#ifdef OPENSUBDIV_HAS_CUDA
    if (g_kernel == kCUDA and (not g_cudaDeviceContext.IsInitialized())) {
        if (g_cudaDeviceContext.Initialize() == false) {
            printf("Error in initializing Cuda\n");
            exit(1);
        }
    }
#endif

    rebuildOsdMesh();
}

static void
callbackLevel(int l) {
    g_level = l;
    rebuildOsdMesh();
}

static void
callbackModel(int m) {
    if (m < 0)
        m = 0;

    if (m >= (int)g_defaultShapes.size())
        m = (int)g_defaultShapes.size() - 1;

    g_currentShape = m;
    rebuildOsdMesh();
}

static void
callbackCheckBox(bool checked, int button) {

    if (GLUtils::SupportsAdaptiveTessellation()) {
        switch(button) {
        case kHUD_CB_ADAPTIVE:
            g_adaptive = checked;
            rebuildOsdMesh();
            return;
        case kHUD_CB_SINGLE_CREASE_PATCH:
            g_singleCreasePatch = checked;
            rebuildOsdMesh();
            return;
        default:
            break;
        }
    }

    switch (button) {
    case kHUD_CB_DISPLAY_CAGE_EDGES:
        g_drawCageEdges = checked;
        break;
    case kHUD_CB_DISPLAY_CAGE_VERTS:
        g_drawCageVertices = checked;
        break;
    case kHUD_CB_ANIMATE_VERTICES:
        g_moveScale = checked;
        break;
    case kHUD_CB_DISPLAY_PATCH_COLOR:
        g_displayPatchColor = checked;
        break;
    case kHUD_CB_VIEW_LOD:
        g_screenSpaceTess = checked;
        break;
    case kHUD_CB_FRACTIONAL_SPACING:
        g_fractionalSpacing = checked;
        break;
    case kHUD_CB_PATCH_CULL:
        g_patchCull = checked;
        break;
    case kHUD_CB_FREEZE:
        g_freeze = checked;
        break;
    case kHUD_CB_DISPLAY_PATCH_COUNTS:
        g_displayPatchCounts = checked;
        break;
    }
}

static void
initHUD() {
    int windowWidth = g_width, windowHeight = g_height;
    int frameBufferWidth = g_width, frameBufferHeight = g_height;

    // window size might not match framebuffer size on a high DPI display
    glfwGetWindowSize(g_window, &windowWidth, &windowHeight);
    glfwGetFramebufferSize(g_window, &frameBufferWidth, &frameBufferHeight);

    g_hud.Init(windowWidth, windowHeight, frameBufferWidth, frameBufferHeight);

    g_hud.SetFrameBuffer(new SSAOGLFrameBuffer);

    g_hud.AddCheckBox("Cage Edges (H)", g_drawCageEdges != 0,
                      10, 10, callbackCheckBox, kHUD_CB_DISPLAY_CAGE_EDGES, 'h');
    g_hud.AddCheckBox("Cage Verts (J)", g_drawCageVertices != 0,
                      10, 30, callbackCheckBox, kHUD_CB_DISPLAY_CAGE_VERTS, 'j');
    g_hud.AddCheckBox("Animate vertices (M)", g_moveScale != 0,
                      10, 50, callbackCheckBox, kHUD_CB_ANIMATE_VERTICES, 'm');
    g_hud.AddCheckBox("Patch Color (P)", g_displayPatchColor != 0,
                      10, 70, callbackCheckBox, kHUD_CB_DISPLAY_PATCH_COLOR, 'p');
    g_hud.AddCheckBox("Screen space LOD (V)",  g_screenSpaceTess != 0,
                      10, 90, callbackCheckBox, kHUD_CB_VIEW_LOD, 'v');
    g_hud.AddCheckBox("Fractional spacing (T)",  g_fractionalSpacing != 0,
                      10, 110, callbackCheckBox, kHUD_CB_FRACTIONAL_SPACING, 't');
    g_hud.AddCheckBox("Frustum Patch Culling (B)",  g_patchCull != 0,
                      10, 130, callbackCheckBox, kHUD_CB_PATCH_CULL, 'b');
    g_hud.AddCheckBox("Freeze (spc)", g_freeze != 0,
                      10, 150, callbackCheckBox, kHUD_CB_FREEZE, ' ');

    int shading_pulldown = g_hud.AddPullDown("Shading (W)", 200, 10, 250, callbackDisplayStyle, 'w');
    g_hud.AddPullDownButton(shading_pulldown, "Wire", kWire, g_displayStyle==kWire);
    g_hud.AddPullDownButton(shading_pulldown, "Shaded", kShaded, g_displayStyle==kShaded);
    g_hud.AddPullDownButton(shading_pulldown, "Wire+Shaded", kWireShaded, g_displayStyle==kWireShaded);
    g_hud.AddPullDownButton(shading_pulldown, "Varying Color", kVaryingColor, g_displayStyle==kVaryingColor);
    g_hud.AddPullDownButton(shading_pulldown, "Varying Color (Interleaved)", kInterleavedVaryingColor, g_displayStyle==kInterleavedVaryingColor);
    g_hud.AddPullDownButton(shading_pulldown, "FaceVarying Color", kFaceVaryingColor, g_displayStyle==kFaceVaryingColor);

    int compute_pulldown = g_hud.AddPullDown("Compute (K)", 475, 10, 300, callbackKernel, 'k');
    g_hud.AddPullDownButton(compute_pulldown, "CPU", kCPU);
#ifdef OPENSUBDIV_HAS_OPENMP
    g_hud.AddPullDownButton(compute_pulldown, "OpenMP", kOPENMP);
#endif
#ifdef OPENSUBDIV_HAS_TBB
    g_hud.AddPullDownButton(compute_pulldown, "TBB", kTBB);
#endif
#ifdef OPENSUBDIV_HAS_CUDA
    g_hud.AddPullDownButton(compute_pulldown, "CUDA", kCUDA);
#endif
#ifdef OPENSUBDIV_HAS_OPENCL
    if (CLDeviceContext::HAS_CL_VERSION_1_1()) {
        g_hud.AddPullDownButton(compute_pulldown, "OpenCL", kCL);
    }
#endif
#ifdef OPENSUBDIV_HAS_GLSL_TRANSFORM_FEEDBACK
    g_hud.AddPullDownButton(compute_pulldown, "GLSL TransformFeedback", kGLSL);
#endif
#ifdef OPENSUBDIV_HAS_GLSL_COMPUTE
    // Must also check at run time for OpenGL 4.3
    if (GLEW_VERSION_4_3) {
        g_hud.AddPullDownButton(compute_pulldown, "GLSL Compute", kGLSLCompute);
    }
#endif
    if (GLUtils::SupportsAdaptiveTessellation()) {
        g_hud.AddCheckBox("Adaptive (`)", g_adaptive!=0,
                          10, 190, callbackCheckBox, kHUD_CB_ADAPTIVE, '`');
        g_hud.AddCheckBox("Single Crease Patch (S)", g_singleCreasePatch!=0,
                          10, 210, callbackCheckBox, kHUD_CB_SINGLE_CREASE_PATCH, 's');

        int endcap_pulldown = g_hud.AddPullDown(
            "End cap (E)", 10, 230, 200, callbackEndCap, 'e');
        g_hud.AddPullDownButton(endcap_pulldown,"None",
                                kEndCapNone,
                                g_endCap == kEndCapNone);
        g_hud.AddPullDownButton(endcap_pulldown, "BSpline",
                                kEndCapBSplineBasis,
                                g_endCap == kEndCapBSplineBasis);
        g_hud.AddPullDownButton(endcap_pulldown, "GregoryBasis",
                                kEndCapGregoryBasis,
                                g_endCap == kEndCapGregoryBasis);
        g_hud.AddPullDownButton(endcap_pulldown, "LegacyGregory",
                                kEndCapLegacyGregory,
                                g_endCap == kEndCapLegacyGregory);
    }

    for (int i = 1; i < 11; ++i) {
        char level[16];
        sprintf(level, "Lv. %d", i);
        g_hud.AddRadioButton(3, level, i==2, 10, 310+i*20, callbackLevel, i, '0'+(i%10));
    }

    int shapes_pulldown = g_hud.AddPullDown("Shape (N)", -300, 10, 300, callbackModel, 'n');
    for (int i = 0; i < (int)g_defaultShapes.size(); ++i) {
        g_hud.AddPullDownButton(shapes_pulldown, g_defaultShapes[i].name.c_str(),i);
    }

    g_hud.AddCheckBox("Show patch counts", g_displayPatchCounts!=0, -280, -20, callbackCheckBox, kHUD_CB_DISPLAY_PATCH_COUNTS);

    g_hud.Rebuild(windowWidth, windowHeight, frameBufferWidth, frameBufferHeight);
}

//------------------------------------------------------------------------------
static void
initGL() {
    glClearColor(0.1f, 0.1f, 0.1f, 0.0f);
    glEnable(GL_DEPTH_TEST);
    glDepthFunc(GL_LEQUAL);
    glCullFace(GL_BACK);
    glEnable(GL_CULL_FACE);

    glGenQueries(2, g_queries);

    glGenVertexArrays(1, &g_vao);
    glGenVertexArrays(1, &g_cageVertexVAO);
    glGenVertexArrays(1, &g_cageEdgeVAO);
    glGenBuffers(1, &g_cageVertexVBO);
    glGenBuffers(1, &g_cageEdgeVBO);
}

//------------------------------------------------------------------------------
static void
idle() {

    if (not g_freeze) {
        g_frame++;
        updateGeom();
    }

    if (g_repeatCount != 0 and g_frame >= g_repeatCount)
        g_running = 0;
}

//------------------------------------------------------------------------------
static void
callbackErrorOsd(OpenSubdiv::Far::ErrorType err, const char *message) {
    printf("Error: %d\n", err);
    printf("%s", message);
}

//------------------------------------------------------------------------------
static void
callbackErrorGLFW(int error, const char* description) {
    fprintf(stderr, "GLFW Error (%d) : %s\n", error, description);
}
//------------------------------------------------------------------------------
static void
setGLCoreProfile(int major, int minor) {
    #define glfwOpenWindowHint glfwWindowHint
    #define GLFW_OPENGL_VERSION_MAJOR GLFW_CONTEXT_VERSION_MAJOR
    #define GLFW_OPENGL_VERSION_MINOR GLFW_CONTEXT_VERSION_MINOR

    glfwOpenWindowHint(GLFW_OPENGL_PROFILE, GLFW_OPENGL_CORE_PROFILE);

    glfwOpenWindowHint(GLFW_OPENGL_VERSION_MAJOR, major);
    glfwOpenWindowHint(GLFW_OPENGL_VERSION_MINOR, minor);

    glfwOpenWindowHint(GLFW_OPENGL_FORWARD_COMPAT, GL_TRUE);
}

//------------------------------------------------------------------------------
int main(int argc, char ** argv) {

	bool fullscreen = false;
	std::string str;
	std::vector<char const *> animobjs;

	for (int i = 1; i < argc; ++i) {
		if (strstr(argv[i], ".obj")) {
			animobjs.push_back(argv[i]);
		}
		else if (!strcmp(argv[i], "-axis")) {
			g_axis = false;
		}
		else if (!strcmp(argv[i], "-d")) {
			g_level = atoi(argv[++i]);
		}
		else if (!strcmp(argv[i], "-c")) {
			g_repeatCount = atoi(argv[++i]);
		}
		else if (!strcmp(argv[i], "-f")) {
			fullscreen = true;
		}
		else {
			std::ifstream ifs(argv[1]);
			if (ifs) {
				std::stringstream ss;
				ss << ifs.rdbuf();
				ifs.close();
				str = ss.str();
				g_defaultShapes.push_back(ShapeDesc(argv[1], str.c_str(), kCatmark));
			}
		}
	}

	if (not animobjs.empty()) {

		g_defaultShapes.push_back(ShapeDesc(animobjs[0], "", kCatmark));

		g_objAnim = ObjAnim::Create(animobjs, g_axis);
	}

	initShapes();

	g_fpsTimer.Start();

	OpenSubdiv::Far::SetErrorCallback(callbackErrorOsd);

	glfwSetErrorCallback(callbackErrorGLFW);
	if (not glfwInit()) {
		printf("Failed to initialize GLFW\n");
		return 1;
	}

	static const char windowTitle[] = "OpenSubdiv glViewer " OPENSUBDIV_VERSION_STRING;

#define CORE_PROFILE
#ifdef CORE_PROFILE
	setGLCoreProfile(4, 4);
#endif

	if (fullscreen) {

		g_primary = glfwGetPrimaryMonitor();

		// apparently glfwGetPrimaryMonitor fails under linux : if no primary,
		// settle for the first one in the list
		if (not g_primary) {
			int count = 0;
			GLFWmonitor ** monitors = glfwGetMonitors(&count);

			if (count)
				g_primary = monitors[0];
		}

		if (g_primary) {
			GLFWvidmode const * vidmode = glfwGetVideoMode(g_primary);
			g_width = vidmode->width;
			g_height = vidmode->height;
		}
	}

	g_window = glfwCreateWindow(g_width, g_height, windowTitle,
		fullscreen and g_primary ? g_primary : NULL, NULL);

#ifdef CORE_PROFILE
	if (not g_window){
		setGLCoreProfile(4, 2);
		g_window = glfwCreateWindow(g_width, g_height, windowTitle,
			fullscreen and g_primary ? g_primary : NULL, NULL);
	}
	if (not g_window){
		setGLCoreProfile(3, 2);
		g_window = glfwCreateWindow(g_width, g_height, windowTitle,
			fullscreen and g_primary ? g_primary : NULL, NULL);
	}

#endif
	if (not g_window){
		glfwTerminate();
		return 1;
	}

    
    glfwMakeContextCurrent(g_window);

    // accommocate high DPI displays (e.g. mac retina displays)
    glfwGetFramebufferSize(g_window, &g_width, &g_height);
    glfwSetFramebufferSizeCallback(g_window, reshape);

    glfwSetKeyCallback(g_window, keyboard);
    glfwSetCursorPosCallback(g_window, motion);
    glfwSetMouseButtonCallback(g_window, mouse);
    glfwSetWindowCloseCallback(g_window, windowClose);

#if defined(OSD_USES_GLEW)
#ifdef CORE_PROFILE
    // this is the only way to initialize glew correctly under core profile context.
    glewExperimental = true;
#endif
    if (GLenum r = glewInit() != GLEW_OK) {
        printf("Failed to initialize glew. Error = %s\n", glewGetErrorString(r));
        exit(1);
    }
#ifdef CORE_PROFILE
    // clear GL errors which was generated during glewInit()
    glGetError();
#endif
#endif

    // activate feature adaptive tessellation if OSD supports it
    g_adaptive = GLUtils::SupportsAdaptiveTessellation();

    initGL();
    linkDefaultProgram();

    glfwSwapInterval(0);

    initHUD();
    rebuildOsdMesh();

    while (g_running) {
        idle();
        display();

        glfwPollEvents();
        glfwSwapBuffers(g_window);

        glFinish();
    }

    uninitGL();
    glfwTerminate();
}

//------------------------------------------------------------------------------<|MERGE_RESOLUTION|>--- conflicted
+++ resolved
@@ -92,10 +92,9 @@
 #include "../common/glHud.h"
 #include "../common/glUtils.h"
 #include "../common/objAnim.h"
-<<<<<<< HEAD
-#include "../common/objAnim.h" 
 #include "../common/patchColors.h"
-#include "../common/gl_common.h"
+#include "../common/glShaderCache.h"
+#include <osd/glslPatchShaderSource.h>
 
 
 /* Function to get the correct shader file based on the opengl version.
@@ -105,13 +104,8 @@
   is determined*/
 static const char *shaderSource(){
 #if not defined(OSD_USES_GLEW)
-	return
-=======
-#include "../common/glShaderCache.h"
-
-#include <osd/glslPatchShaderSource.h>
-static const char *shaderSource =
->>>>>>> 2008e6ca
+
+static const char *res =
 #if defined(GL_ARB_tessellation_shader) || defined(GL_VERSION_4_0)
 #include "shader.gen.h"
 #else
@@ -130,14 +124,14 @@
 			//define that an extension is available but not an implementation 
 			//for it you cannnot trust in the glew header definitions to know that is 
 			//available, but you need to query it during runtime.
-			if (uses_tesselation_shaders())
+			if (GLUtils::SupportsAdaptiveTessellation())
 				res = gen;
 			else
 				res = gen3;
 		}
+#endif
 		return res;
 
-#endif
 
 }
 
@@ -271,8 +265,7 @@
     GLuint attrColor;
 } g_defaultProgram;
 
-<<<<<<< HEAD
-=======
+
 // XXX:
 // this struct meant to be used as a stopgap entity until we fully implement
 // face-varying stuffs into patch table.
@@ -332,7 +325,6 @@
                   << err << "\n";
     }
 }
->>>>>>> 2008e6ca
 
 
 
@@ -340,7 +332,7 @@
 static bool
 linkDefaultProgram() {
 
-	const std::string glsl_version = get_shader_version_include();
+	const std::string glsl_version = GLUtils::get_shader_version_include();
 
 
     static const std::string vsSrc =
@@ -364,8 +356,8 @@
         "}\n";
 
     GLuint program = glCreateProgram();
-    GLuint vertexShader = compileShader(GL_VERTEX_SHADER, vsSrc.c_str());
-    GLuint fragmentShader = compileShader(GL_FRAGMENT_SHADER, fsSrc.c_str());
+    GLuint vertexShader = GLUtils::CompileShader(GL_VERTEX_SHADER, vsSrc.c_str());
+    GLuint fragmentShader = GLUtils::CompileShader(GL_FRAGMENT_SHADER, fsSrc.c_str());
 
     glAttachShader(program, vertexShader);
     glAttachShader(program, fragmentShader);
@@ -935,64 +927,15 @@
 
         using namespace OpenSubdiv;
 
-<<<<<<< HEAD
-	const std::string glslVersionStr = get_shader_version_include();
-    const char *glslVersion = glslVersionStr.c_str();
-
-=======
         // compile shader program
-#if defined(GL_ARB_tessellation_shader) || defined(GL_VERSION_4_0)
-        const char *glslVersion = "#version 400\n";
-#else
-        const char *glslVersion = "#version 330\n";
-#endif
-        GLDrawConfig *config = new GLDrawConfig(glslVersion);
->>>>>>> 2008e6ca
+
+
+        GLDrawConfig *config = new GLDrawConfig(GLUtils::get_shader_version_include().c_str());
 
         Far::PatchDescriptor::Type type = effectDesc.desc.GetType();
 
-<<<<<<< HEAD
-    if (effectDesc.desc.GetType() == Descriptor::QUADS or
-        effectDesc.desc.GetType() == Descriptor::TRIANGLES) {
-        sconfig->vertexShader.source = shaderSource();
-        sconfig->vertexShader.version = glslVersion;
-        sconfig->vertexShader.AddDefine("VERTEX_SHADER");
-    } else {
-        sconfig->geometryShader.AddDefine("SMOOTH_NORMALS");
-    }
-
-    sconfig->geometryShader.source = shaderSource();
-    sconfig->geometryShader.version = glslVersion;
-    sconfig->geometryShader.AddDefine("GEOMETRY_SHADER");
-
-    sconfig->fragmentShader.source = shaderSource();
-    sconfig->fragmentShader.version = glslVersion;
-    sconfig->fragmentShader.AddDefine("FRAGMENT_SHADER");
-
-    if (effectDesc.desc.GetType() == Descriptor::QUADS) {
-        // uniform catmark, bilinear
-        sconfig->geometryShader.AddDefine("PRIM_QUAD");
-        sconfig->fragmentShader.AddDefine("PRIM_QUAD");
-        sconfig->commonShader.AddDefine("UNIFORM_SUBDIVISION");
-    } else if (effectDesc.desc.GetType() == Descriptor::TRIANGLES) {
-        // uniform loop
-        sconfig->geometryShader.AddDefine("PRIM_TRI");
-        sconfig->fragmentShader.AddDefine("PRIM_TRI");
-        sconfig->commonShader.AddDefine("LOOP");
-        sconfig->commonShader.AddDefine("UNIFORM_SUBDIVISION");
-    } else {
-        // adaptive
-        sconfig->vertexShader.source = shaderSource() + sconfig->vertexShader.source;
-        sconfig->tessControlShader.source = shaderSource() + sconfig->tessControlShader.source;
-        sconfig->tessEvalShader.source = shaderSource() + sconfig->tessEvalShader.source;
-
-        sconfig->geometryShader.AddDefine("PRIM_TRI");
-        sconfig->fragmentShader.AddDefine("PRIM_TRI");
-    }
-=======
         // common defines
         std::stringstream ss;
->>>>>>> 2008e6ca
 
         if (type == Far::PatchDescriptor::QUADS) {
             ss << "#define PRIM_QUAD\n";
@@ -1065,103 +1008,26 @@
         std::string common = ss.str();
         ss.str("");
 
-<<<<<<< HEAD
-EffectDrawRegistry::ConfigType *
-EffectDrawRegistry::_CreateDrawConfig(
-        DescType const & desc,
-        SourceConfigType const * sconfig)
-{
-    ConfigType * config = BaseRegistry::_CreateDrawConfig(desc.desc, sconfig);
-    assert(config);
-
-    GLuint uboIndex;
-
-    // XXXdyu can use layout(binding=) with GLSL 4.20 and beyond
-    g_transformBinding = 0;
-    uboIndex = glGetUniformBlockIndex(config->program, "Transform");
-    if (uboIndex != GL_INVALID_INDEX)
-        glUniformBlockBinding(config->program, uboIndex, g_transformBinding);
-
-    g_tessellationBinding = 1;
-    uboIndex = glGetUniformBlockIndex(config->program, "Tessellation");
-    if (uboIndex != GL_INVALID_INDEX)
-        glUniformBlockBinding(config->program, uboIndex, g_tessellationBinding);
-
-    g_lightingBinding = 2;
-    uboIndex = glGetUniformBlockIndex(config->program, "Lighting");
-    if (uboIndex != GL_INVALID_INDEX)
-        glUniformBlockBinding(config->program, uboIndex, g_lightingBinding);
-
-    GLint loc;
-
-	bool use_ver_4_1_separate_shader_objects =
-#if defined(OSD_USES_GLEW)
-		!(GLEW_ARB_separate_shader_objects || GLEW_VERSION_4_1)
-#else
-#if not defined(GL_ARB_separate_shader_objects) || defined(GL_VERSION_4_1)
-		false
-#else true;
-#endif
-#endif
-		;
-
-	if (use_ver_4_1_separate_shader_objects){
-		glUseProgram(config->program);
-		if ((loc = glGetUniformLocation(config->program, "OsdVertexBuffer")) != -1) {
-			glUniform1i(loc, 0); // GL_TEXTURE0
-		}
-		if ((loc = glGetUniformLocation(config->program, "OsdValenceBuffer")) != -1) {
-			glUniform1i(loc, 1); // GL_TEXTURE1
-		}
-		if ((loc = glGetUniformLocation(config->program, "OsdQuadOffsetBuffer")) != -1) {
-			glUniform1i(loc, 2); // GL_TEXTURE2
-		}
-		if ((loc = glGetUniformLocation(config->program, "OsdPatchParamBuffer")) != -1) {
-			glUniform1i(loc, 3); // GL_TEXTURE3
-		}
-		if ((loc = glGetUniformLocation(config->program, "OsdFVarDataBuffer")) != -1) {
-			glUniform1i(loc, 4); // GL_TEXTURE4
-		}
-	}
-	else{
-		if ((loc = glGetUniformLocation(config->program, "OsdVertexBuffer")) != -1) {
-			glProgramUniform1i(config->program, loc, 0); // GL_TEXTURE0
-		}
-		if ((loc = glGetUniformLocation(config->program, "OsdValenceBuffer")) != -1) {
-			glProgramUniform1i(config->program, loc, 1); // GL_TEXTURE1
-		}
-		if ((loc = glGetUniformLocation(config->program, "OsdQuadOffsetBuffer")) != -1) {
-			glProgramUniform1i(config->program, loc, 2); // GL_TEXTURE2
-		}
-		if ((loc = glGetUniformLocation(config->program, "OsdPatchParamBuffer")) != -1) {
-			glProgramUniform1i(config->program, loc, 3); // GL_TEXTURE3
-		}
-		if ((loc = glGetUniformLocation(config->program, "OsdFVarDataBuffer")) != -1) {
-			glProgramUniform1i(config->program, loc, 4); // GL_TEXTURE4
-		}
-	}
-=======
         // vertex shader
         ss << common
             // enable local vertex shader
            << (effectDesc.desc.IsAdaptive() ? "" : "#define VERTEX_SHADER\n")
-           << shaderSource
+		   << shaderSource()
            << Osd::GLSLPatchShaderSource::GetVertexShaderSource(type);
         config->CompileAndAttachShader(GL_VERTEX_SHADER, ss.str());
         ss.str("");
->>>>>>> 2008e6ca
 
         if (effectDesc.desc.IsAdaptive()) {
             // tess control shader
             ss << common
-               << shaderSource
+				<< shaderSource()
                << Osd::GLSLPatchShaderSource::GetTessControlShaderSource(type);
             config->CompileAndAttachShader(GL_TESS_CONTROL_SHADER, ss.str());
             ss.str("");
 
             // tess eval shader
             ss << common
-               << shaderSource
+				<< shaderSource()
                << Osd::GLSLPatchShaderSource::GetTessEvalShaderSource(type);
             config->CompileAndAttachShader(GL_TESS_EVALUATION_SHADER, ss.str());
             ss.str("");
@@ -1170,14 +1036,14 @@
         // geometry shader
         ss << common
            << "#define GEOMETRY_SHADER\n"
-           << shaderSource;
+           << shaderSource();
         config->CompileAndAttachShader(GL_GEOMETRY_SHADER, ss.str());
         ss.str("");
 
         // fragment shader
         ss << common
            << "#define FRAGMENT_SHADER\n"
-           << shaderSource;
+           << shaderSource();
         config->CompileAndAttachShader(GL_FRAGMENT_SHADER, ss.str());
         ss.str("");
 
@@ -1465,12 +1331,7 @@
     glBeginQuery(GL_TIME_ELAPSED, g_queries[1]);
 #endif
 
-<<<<<<< HEAD
-	bool tesselation_shaders =
-		uses_tesselation_shaders();
-=======
     // core draw-calls
->>>>>>> 2008e6ca
     for (int i=0; i<(int)patches.size(); ++i) {
         OpenSubdiv::Osd::GLPatchTable::PatchArray const & patch = patches[i];
 
@@ -1482,66 +1343,11 @@
 
         GLenum primType = bindProgram(GetEffect(), patch);
 
-<<<<<<< HEAD
-        switch(patchType) {
-        case OpenSubdiv::Far::PatchDescriptor::QUADS:
-            primType = GL_LINES_ADJACENCY;
-            break;
-        case OpenSubdiv::Far::PatchDescriptor::TRIANGLES:
-            primType = GL_TRIANGLES;
-            break;
-        default:
-			if (tesselation_shaders){
-				primType = GL_PATCHES;
-				glPatchParameteri(GL_PATCH_VERTICES, desc.GetNumControlVertices());
-			}
-			else
-				primType = GL_POINTS;
-        }
-
-		if (tesselation_shaders){
-			GLuint program = bindProgram(GetEffect(), patch);
-
-			GLuint diffuseColor = glGetUniformLocation(program, "diffuseColor");
-
-			if (g_displayPatchColor and primType == GL_PATCHES) {
-				float const * color = getAdaptivePatchColor(desc);
-				glProgramUniform4f(program, diffuseColor, color[0], color[1], color[2], color[3]);
-			}
-			else {
-				glProgramUniform4f(program, diffuseColor, 0.4f, 0.4f, 0.8f, 1);
-			}
-
-			GLuint uniformGregoryQuadOffsetBase =
-				glGetUniformLocation(program, "GregoryQuadOffsetBase");
-			GLuint uniformPrimitiveIdBase =
-				glGetUniformLocation(program, "PrimitiveIdBase");
-
-			glProgramUniform1i(program, uniformGregoryQuadOffsetBase,
-				patch.GetQuadOffsetIndex());
-			glProgramUniform1i(program, uniformPrimitiveIdBase,
-				patch.GetPatchIndex());
-		}
-		else{
-			GLuint program = bindProgram(GetEffect(), patch);
-			GLint uniformPrimitiveIdBase =
-				glGetUniformLocation(program, "PrimitiveIdBase");
-			if (uniformPrimitiveIdBase != -1)
-				glUniform1i(uniformPrimitiveIdBase, patch.GetPatchIndex());
-		}
-
-        if (g_displayStyle == kWire) {
-            glDisable(GL_CULL_FACE);
-        }
-
-        glDrawElements(primType, patch.GetNumIndices(), GL_UNSIGNED_INT,
-                       (void *)(patch.GetVertIndex() * sizeof(unsigned int)));
-=======
+
         glDrawElements(primType,
                        patch.GetNumPatches() * desc.GetNumControlVertices(),
                        GL_UNSIGNED_INT,
                        (void *)(patch.GetIndexBase() * sizeof(unsigned int)));
->>>>>>> 2008e6ca
         ++numDrawCalls;
     }
 
@@ -2101,7 +1907,7 @@
 			fullscreen and g_primary ? g_primary : NULL, NULL);
 	}
 	if (not g_window){
-		setGLCoreProfile(3, 2);
+		setGLCoreProfile(3, 3);
 		g_window = glfwCreateWindow(g_width, g_height, windowTitle,
 			fullscreen and g_primary ? g_primary : NULL, NULL);
 	}
