--- conflicted
+++ resolved
@@ -40,36 +40,16 @@
 
 #ifdef OPENSUBDIV_HAS_OPENCL
     #include <osd/clD3D11VertexBuffer.h>
-<<<<<<< HEAD
-    #include <osd/clComputeContext.h>
-    #include <osd/clComputeController.h>
-
-    #include "../common/clDeviceContext.h"
-
-    CLD3D11DeviceContext g_clDeviceContext;
-    OpenSubdiv::Osd::CLComputeController * g_clComputeController = NULL;
-=======
     #include <osd/clEvaluator.h>
     #include "../common/clDeviceContext.h"
     CLD3D11DeviceContext g_clDeviceContext;
->>>>>>> ed2e48f6
 #endif
 
 #ifdef OPENSUBDIV_HAS_CUDA
     #include <osd/cudaD3D11VertexBuffer.h>
-<<<<<<< HEAD
-    #include <osd/cudaComputeContext.h>
-    #include <osd/cudaComputeController.h>
-
-    #include "../common/cudaDeviceContext.h"
-
-    CudaDeviceContext g_cudaDeviceContext;
-    OpenSubdiv::Osd::CudaComputeController * g_cudaComputeController = NULL;
-=======
     #include <osd/cudaEvaluator.h>
     #include "../common/cudaDeviceContext.h"
     CudaDeviceContext g_cudaDeviceContext;
->>>>>>> ed2e48f6
 #endif
 
 #include <osd/d3d11VertexBuffer.h>
@@ -747,13 +727,7 @@
 
     OpenSubdiv::Osd::MeshBitset bits;
     bits.set(OpenSubdiv::Osd::MeshAdaptive, doAdaptive);
-<<<<<<< HEAD
-    bits.set(OpenSubdiv::Osd::MeshPtexData, true);
-    // gregory basis hasn't supported yet in D3D11Mesh
-    bits.set(OpenSubdiv::Osd::MeshEndCapLegacyGregory, true);
-=======
     bits.set(OpenSubdiv::Osd::MeshEndCapGregoryBasis, true);
->>>>>>> ed2e48f6
 
     int numVertexElements = 6; //g_adaptive ? 3 : 6;
     int numVaryingElements = 0;
@@ -794,23 +768,6 @@
                                    level, bits, NULL, g_pd3dDeviceContext);
 #endif
 #ifdef OPENSUBDIV_HAS_OPENCL
-<<<<<<< HEAD
-    } else if (kernel == kCL) {
-        if (not g_clComputeController) {
-            g_clComputeController = new OpenSubdiv::Osd::CLComputeController(
-                g_clDeviceContext.GetContext(),
-                g_clDeviceContext.GetCommandQueue());
-        }
-        g_mesh = new OpenSubdiv::Osd::Mesh<OpenSubdiv::Osd::CLD3D11VertexBuffer,
-                                         OpenSubdiv::Osd::CLComputeController,
-                                         OpenSubdiv::Osd::D3D11DrawContext,
-                                         CLD3D11DeviceContext>(
-                                                g_clComputeController,
-                                                refiner,
-                                                numVertexElements,
-                                                numVaryingElements,
-                                                level, bits, &g_clDeviceContext);
-=======
     } else if(kernel == kCL) {
         static Osd::EvaluatorCacheT<Osd::CLEvaluator> clEvaluatorCache;
         g_mesh = new Osd::Mesh<Osd::CLD3D11VertexBuffer,
@@ -824,7 +781,6 @@
                                    level, bits,
                                    &clEvaluatorCache,
                                    &g_clDeviceContext);
->>>>>>> ed2e48f6
 #endif
 #ifdef OPENSUBDIV_HAS_CUDA
     } else if (g_kernel == kCUDA) {
@@ -1200,25 +1156,6 @@
     SAFE_RELEASE(g_pd3dDeviceContext);
     SAFE_RELEASE(g_pd3dDevice);
 
-<<<<<<< HEAD
-    delete g_cpuComputeController;
-
-#ifdef OPENSUBDIV_HAS_OPENMP
-    delete g_ompComputeController;
-#endif
-
-#ifdef OPENSUBDIV_HAS_OPENCL
-    delete g_clComputeController;
-#endif
-
-#ifdef OPENSUBDIV_HAS_CUDA
-    delete g_cudaComputeController;
-#endif
-
-    delete g_d3d11ComputeController;
-
-=======
->>>>>>> ed2e48f6
     PostQuitMessage(0);
     exit(0);
 }
@@ -1365,11 +1302,7 @@
 #endif
 #ifdef OPENSUBDIV_HAS_OPENCL
     if (CLDeviceContext::HAS_CL_VERSION_1_1()) {
-<<<<<<< HEAD
-        g_hud->AddRadioButton(0, "OPENCL", false, 10, 70, callbackKernel, kCL, 'K');
-=======
         g_hud->AddRadioButton(0, "OPENCL", false, 10, 90, callbackKernel, kCL, 'K');
->>>>>>> ed2e48f6
     }
 #endif
     g_hud->AddRadioButton(0, "DirectCompute", false, 10, 110, callbackKernel, kDirectCompute, 'K');
