//
//   Copyright 2013 Pixar
//
//   Licensed under the Apache License, Version 2.0 (the "Apache License")
//   with the following modification; you may not use this file except in
//   compliance with the Apache License and the following modification to it:
//   Section 6. Trademarks. is deleted and replaced with:
//
//   6. Trademarks. This License does not grant permission to use the trade
//      names, trademarks, service marks, or product names of the Licensor
//      and its affiliates, except as required to comply with Section 4(c) of
//      the License and to reproduce the content of the NOTICE file.
//
//   You may obtain a copy of the Apache License at
//
//       http://www.apache.org/licenses/LICENSE-2.0
//
//   Unless required by applicable law or agreed to in writing, software
//   distributed under the Apache License with the above modification is
//   distributed on an "AS IS" BASIS, WITHOUT WARRANTIES OR CONDITIONS OF ANY
//   KIND, either express or implied. See the Apache License for the specific
//   language governing permissions and limitations under the Apache License.
//

#include <D3D11.h>
#include <D3Dcompiler.h>

#include <far/error.h>

#include <osd/cpuD3D11VertexBuffer.h>
#include <osd/cpuEvaluator.h>

#ifdef OPENSUBDIV_HAS_OPENMP
    #include <osd/ompEvaluator.h>
#endif

#ifdef OPENSUBDIV_HAS_TBB
    #include <osd/tbbEvaluator.h>
#endif

#ifdef OPENSUBDIV_HAS_OPENCL
    #include <osd/clD3D11VertexBuffer.h>
<<<<<<< HEAD
    #include <osd/clComputeContext.h>
    #include <osd/clComputeController.h>

    #include "../common/clDeviceContext.h"

    CLD3D11DeviceContext g_clDeviceContext;
    OpenSubdiv::Osd::CLComputeController * g_clComputeController = NULL;
=======
    #include <osd/clEvaluator.h>
    #include "../common/clDeviceContext.h"
    CLD3D11DeviceContext g_clDeviceContext;
>>>>>>> ed2e48f6
#endif

#ifdef OPENSUBDIV_HAS_CUDA
    #include <osd/cudaD3D11VertexBuffer.h>
<<<<<<< HEAD
    #include <osd/cudaComputeContext.h>
    #include <osd/cudaComputeController.h>

    #include "../common/cudaDeviceContext.h"

    CudaDeviceContext g_cudaDeviceContext;
    OpenSubdiv::Osd::CudaComputeController * g_cudaComputeController = NULL;
=======
    #include <osd/cudaEvaluator.h>
    #include "../common/cudaDeviceContext.h"
    CudaDeviceContext g_cudaDeviceContext;
>>>>>>> ed2e48f6
#endif

#include <osd/d3d11VertexBuffer.h>
#include <osd/d3d11ComputeEvaluator.h>

#include <osd/d3d11Mesh.h>
#include <osd/d3d11LegacyGregoryPatchTable.h>
OpenSubdiv::Osd::D3D11MeshInterface *g_mesh = NULL;
OpenSubdiv::Osd::D3D11LegacyGregoryPatchTable *g_legacyGregoryPatchTable = NULL;

#include <common/vtr_utils.h>
#include "../common/stopwatch.h"
#include "../common/simple_math.h"
#include "../common/d3d11Hud.h"
#include "../common/d3d11Utils.h"
#include "../common/d3d11ShaderCache.h"

#include <osd/hlslPatchShaderSource.h>
static const char *shaderSource =
#include "shader.gen.h"
;

#include <algorithm>
#include <cfloat>
#include <fstream>
#include <iostream>
#include <iterator>
#include <string>
#include <sstream>
#include <vector>

#define SAFE_RELEASE(p) { if(p) { (p)->Release(); (p)=NULL; } }

enum KernelType { kCPU           = 0,
                  kOPENMP        = 1,
                  kTBB           = 2,
                  kCUDA          = 3,
                  kCL            = 4,
                  kDirectCompute = 5 };

enum DisplayStyle { kWire = 0,
                    kShaded,
                    kWireShaded,
                    kPoint };

enum EndCap      { kEndCapNone = 0,
                   kEndCapBSplineBasis,
                   kEndCapGregoryBasis,
                   kEndCapLegacyGregory };

enum HudCheckBox { kHUD_CB_DISPLAY_CAGE_EDGES,
                   kHUD_CB_DISPLAY_CAGE_VERTS,
                   kHUD_CB_ANIMATE_VERTICES,
                   kHUD_CB_DISPLAY_PATCH_COLOR,
                   kHUD_CB_DISPLAY_PATCH_CVs,
                   kHUD_CB_VIEW_LOD,
                   kHUD_CB_FRACTIONAL_SPACING,
                   kHUD_CB_PATCH_CULL,
                   kHUD_CB_FREEZE,
                   kHUD_CB_DISPLAY_PATCH_COUNTS };

int g_currentShape = 0;

int   g_frame = 0,
      g_repeatCount = 0;

// GUI variables
int   g_freeze = 0,
      g_displayStyle = kWireShaded,
      g_adaptive = 1,
      g_endCap = kEndCapBSplineBasis,
      g_singleCreasePatch = 1,
      g_drawCageEdges = 1,
      g_drawCageVertices = 0,
      g_drawPatchCVs = 0,
      g_drawNormals = 0,
      g_mbutton[3] = {0, 0, 0};

int   g_displayPatchColor = 1,
      g_screenSpaceTess = 1,
      g_fractionalSpacing = 1,
      g_patchCull = 1,
      g_displayPatchCounts = 0;

float g_rotate[2] = {0, 0},
      g_prev_x = 0,
      g_prev_y = 0,
      g_dolly = 5,
      g_pan[2] = {0, 0},
      g_center[3] = {0, 0, 0},
      g_size = 0;

int   g_width = 1024,
      g_height = 1024;

D3D11hud *g_hud = NULL;

// performance
float g_cpuTime = 0;
float g_gpuTime = 0;
Stopwatch g_fpsTimer;

// geometry
std::vector<float> g_orgPositions,
                   g_positions;

Scheme             g_scheme;

int g_level = 2;
int g_tessLevel = 1;
int g_tessLevelMin = 1;
int g_kernel = kCPU;
float g_moveScale = 0.0f;

std::vector<int> g_coarseEdges;
std::vector<float> g_coarseEdgeSharpness;
std::vector<float> g_coarseVertexSharpness;

ID3D11Device * g_pd3dDevice = NULL;
ID3D11DeviceContext * g_pd3dDeviceContext = NULL;
IDXGISwapChain * g_pSwapChain = NULL;
ID3D11RenderTargetView * g_pSwapChainRTV = NULL;

ID3D11RasterizerState* g_pRasterizerState = NULL;
ID3D11InputLayout* g_pInputLayout = NULL;
ID3D11DepthStencilState* g_pDepthStencilState = NULL;
ID3D11Texture2D * g_pDepthStencilBuffer = NULL;
ID3D11Buffer* g_pcbPerFrame = NULL;
ID3D11Buffer* g_pcbTessellation = NULL;
ID3D11Buffer* g_pcbLighting = NULL;
ID3D11Buffer* g_pcbMaterial = NULL;
ID3D11DepthStencilView* g_pDepthStencilView = NULL;

bool g_bDone;

//------------------------------------------------------------------------------

#include "init_shapes.h"

//------------------------------------------------------------------------------
static void
updateGeom() {

    int nverts = (int)g_orgPositions.size() / 3;

    std::vector<float> vertex;
    vertex.reserve(nverts*6);

    const float *p = &g_orgPositions[0];

    float r = sin(g_frame*0.001f) * g_moveScale;
    for (int i = 0; i < nverts; ++i) {
        float move = 0.05f*cosf(p[0]*20+g_frame*0.01f);
        float ct = cos(p[2] * r);
        float st = sin(p[2] * r);
        g_positions[i*3+0] = p[0]*ct + p[1]*st;
        g_positions[i*3+1] = -p[0]*st + p[1]*ct;
        g_positions[i*3+2] = p[2];

        p += 3;
    }

    p = &g_positions[0];
    for (int i = 0; i < nverts; ++i) {
        vertex.push_back(p[0]);
        vertex.push_back(p[1]);
        vertex.push_back(p[2]);
        vertex.push_back(0.0f); // normal
        vertex.push_back(0.0f);
        vertex.push_back(0.0f);
        p += 3;
    }

    g_mesh->UpdateVertexBuffer(&vertex[0], 0, nverts);

    Stopwatch s;
    s.Start();

    g_mesh->Refine();

    s.Stop();
    g_cpuTime = float(s.GetElapsed() * 1000.0f);
    s.Start();

    g_mesh->Synchronize();

    s.Stop();
    g_gpuTime = float(s.GetElapsed() * 1000.0f);
}

//------------------------------------------------------------------------------
static const char *
getKernelName(int kernel) {

         if (kernel == kCPU)
        return "CPU";
    else if (kernel == kOPENMP)
        return "OpenMP";
    else if (kernel == kTBB)
        return "TBB";
    else if (kernel == kCUDA)
        return "Cuda";
    else if (kernel == kCL)
        return "OpenCL";
    else if (kernel == kDirectCompute)
        return "DirectCompute";
    return "Unknown";
}

//------------------------------------------------------------------------------
static void
createOsdMesh(ShapeDesc const & shapeDesc, int level, int kernel, Scheme scheme=kCatmark) {

    using namespace OpenSubdiv;
    typedef Far::ConstIndexArray IndexArray;

    Shape * shape = Shape::parseObj(shapeDesc.data.c_str(), shapeDesc.scheme);

    // create Vtr mesh (topology)
    Sdc::SchemeType sdctype = GetSdcType(*shape);
    Sdc::Options sdcoptions = GetSdcOptions(*shape);

    Far::TopologyRefiner * refiner =
        Far::TopologyRefinerFactory<Shape>::Create(*shape,
            Far::TopologyRefinerFactory<Shape>::Options(sdctype, sdcoptions));

    // save coarse topology (used for coarse mesh drawing)
    int nedges = refiner->GetNumEdges(0),
        nverts = refiner->GetNumVertices(0);

    g_coarseEdges.resize(nedges*2);
    g_coarseEdgeSharpness.resize(nedges);
    g_coarseVertexSharpness.resize(nverts);

    for(int i=0; i<nedges; ++i) {
        IndexArray verts = refiner->GetEdgeVertices(0, i);
        g_coarseEdges[i*2  ]=verts[0];
        g_coarseEdges[i*2+1]=verts[1];
        g_coarseEdgeSharpness[i]=refiner->GetEdgeSharpness(0, i);
    }

    for(int i=0; i<nverts; ++i) {
        g_coarseVertexSharpness[i]=refiner->GetVertexSharpness(0, i);
    }

    g_orgPositions=shape->verts;

    g_positions.resize(g_orgPositions.size(),0.0f);

    delete g_mesh;
    g_mesh = NULL;

    g_scheme = scheme;

    // Adaptive refinement currently supported only for catmull-clark scheme
    bool doAdaptive = (g_adaptive!=0 and g_scheme==kCatmark),
         doSingleCreasePatch = (g_singleCreasePatch!=0 and g_scheme==kCatmark);

    Osd::MeshBitset bits;
    bits.set(Osd::MeshAdaptive, doAdaptive);
    bits.set(Osd::MeshUseSingleCreasePatch, doSingleCreasePatch);
    bits.set(Osd::MeshEndCapBSplineBasis, g_endCap == kEndCapBSplineBasis);
    bits.set(Osd::MeshEndCapGregoryBasis, g_endCap == kEndCapGregoryBasis);
    bits.set(Osd::MeshEndCapLegacyGregory, g_endCap == kEndCapLegacyGregory);

    int numVertexElements = 6;
    int numVaryingElements = 0;

    if (g_kernel == kCPU) {
        g_mesh = new Osd::Mesh<Osd::CpuD3D11VertexBuffer,
                               Far::StencilTables,
                               Osd::CpuEvaluator,
                               Osd::D3D11PatchTable,
                               ID3D11DeviceContext>(
                                   refiner,
                                   numVertexElements,
                                   numVaryingElements,
                                   level, bits, NULL, g_pd3dDeviceContext);

#ifdef OPENSUBDIV_HAS_OPENMP
    } else if (kernel == kOPENMP) {
        g_mesh = new Osd::Mesh<Osd::CpuD3D11VertexBuffer,
                               Far::StencilTables,
                               Osd::OmpEvaluator,
                               Osd::D3D11PatchTable,
                               ID3D11DeviceContext>(
                                   refiner,
                                   numVertexElements,
                                   numVaryingElements,
                                   level, bits, NULL, g_pd3dDeviceContext);
#endif
#ifdef OPENSUBDIV_HAS_TBB
    } else if (kernel == kTBB) {
        g_mesh = new Osd::Mesh<Osd::CpuD3D11VertexBuffer,
                               Far::StencilTables,
                               Osd::TbbEvaluator,
                               Osd::D3D11PatchTable,
                               ID3D11DeviceContext>(
                                   refiner,
                                   numVertexElements,
                                   numVaryingElements,
                                   level, bits, NULL, g_pd3dDeviceContext);
#endif
#ifdef OPENSUBDIV_HAS_OPENCL
    } else if(kernel == kCL) {
<<<<<<< HEAD
        if (not g_clComputeController) {
            g_clComputeController = new OpenSubdiv::Osd::CLComputeController(
                g_clDeviceContext.GetContext(),
                g_clDeviceContext.GetCommandQueue());
        }
        g_mesh = new OpenSubdiv::Osd::Mesh<OpenSubdiv::Osd::CLD3D11VertexBuffer,
                                         OpenSubdiv::Osd::CLComputeController,
                                         OpenSubdiv::Osd::D3D11DrawContext,
                                         CLD3D11DeviceContext>(
                                                g_clComputeController,
                                                refiner,
                                                numVertexElements,
                                                numVaryingElements,
                                                level, bits,
                                                &g_clDeviceContext);
=======
        static Osd::EvaluatorCacheT<Osd::CLEvaluator> clEvaluatorCache;
        g_mesh = new Osd::Mesh<Osd::CLD3D11VertexBuffer,
                               Osd::CLStencilTables,
                               Osd::CLEvaluator,
                               Osd::D3D11PatchTable,
                               CLD3D11DeviceContext>(
                                   refiner,
                                   numVertexElements,
                                   numVaryingElements,
                                   level, bits,
                                   &clEvaluatorCache,
                                   &g_clDeviceContext);
>>>>>>> ed2e48f6
#endif
#ifdef OPENSUBDIV_HAS_CUDA
    } else if (g_kernel == kCUDA) {
        g_mesh = new Osd::Mesh<Osd::CudaD3D11VertexBuffer,
                               Osd::CudaStencilTables,
                               Osd::CudaEvaluator,
                               Osd::D3D11PatchTable,
                               ID3D11DeviceContext>(
                                   refiner,
                                   numVertexElements,
                                   numVaryingElements,
                                   level, bits, NULL, g_pd3dDeviceContext);
#endif
    } else if (g_kernel == kDirectCompute) {
        static Osd::EvaluatorCacheT<Osd::D3D11ComputeEvaluator> d3d11ComputeEvaluatorCache;
        g_mesh = new Osd::Mesh<Osd::D3D11VertexBuffer,
                               Osd::D3D11StencilTables,
                               Osd::D3D11ComputeEvaluator,
                               Osd::D3D11PatchTable,
                               ID3D11DeviceContext>(
                                   refiner,
                                   numVertexElements,
                                   numVaryingElements,
                                   level, bits,
                                   &d3d11ComputeEvaluatorCache,
                                   g_pd3dDeviceContext);
    } else {
        printf("Unsupported kernel %s\n", getKernelName(kernel));
    }

    // legacy gregory
    delete g_legacyGregoryPatchTable;
    g_legacyGregoryPatchTable = NULL;
    if (g_endCap == kEndCapLegacyGregory) {
        g_legacyGregoryPatchTable =
            Osd::D3D11LegacyGregoryPatchTable::Create(
                g_mesh->GetFarPatchTables(), g_pd3dDeviceContext);
    }

    // compute model bounding
    float min[3] = { FLT_MAX,  FLT_MAX,  FLT_MAX};
    float max[3] = {-FLT_MAX, -FLT_MAX, -FLT_MAX};
    for (size_t i=0; i <g_orgPositions.size()/3; ++i) {
        for(int j=0; j<3; ++j) {
            float v = g_orgPositions[i*3+j];
            min[j] = std::min(min[j], v);
            max[j] = std::max(max[j], v);
        }
    }
    for (int j=0; j<3; ++j) {
        g_center[j] = (min[j] + max[j]) * 0.5f;
        g_size += (max[j]-min[j])*(max[j]-min[j]);
    }
    g_size = sqrtf(g_size);

    g_tessLevelMin = 1;

    g_tessLevel = std::max(g_tessLevel,g_tessLevelMin);

    updateGeom();
}

//------------------------------------------------------------------------------
static void
fitFrame() {

    g_pan[0] = g_pan[1] = 0;
    g_dolly = g_size;
}

//------------------------------------------------------------------------------
union Effect {
    Effect(int displayStyle_, int screenSpaceTess_, int fractionalSpacing_, int patchCull_, int singleCreasePatch_) : value(0) {
        displayStyle = displayStyle_;
        screenSpaceTess = screenSpaceTess_;
        fractionalSpacing = fractionalSpacing_;
        patchCull = patchCull_;
        singleCreasePatch = singleCreasePatch_;
    }

    struct {
        unsigned int displayStyle:3;
        unsigned int screenSpaceTess:1;
        unsigned int fractionalSpacing:1;
        unsigned int patchCull:1;
        unsigned int singleCreasePatch:1;
    };
    int value;

    bool operator < (const Effect &e) const {
        return value < e.value;
    }
};

struct EffectDesc {
    EffectDesc(OpenSubdiv::Far::PatchDescriptor desc,
               Effect effect) : desc(desc), effect(effect),
                                maxValence(0), numElements(0) { }

    OpenSubdiv::Far::PatchDescriptor desc;
    Effect effect;
    int maxValence;
    int numElements;

    bool operator < (const EffectDesc &e) const {
        return
            (desc < e.desc || ((desc == e.desc &&
            (maxValence < e.maxValence || ((maxValence == e.maxValence) &&
            (numElements < e.numElements || ((numElements == e.numElements) &&
            (effect < e.effect))))))));
    }
};

static Effect
GetEffect()
{
    return Effect(g_displayStyle,
                  g_screenSpaceTess,
                  g_fractionalSpacing,
                  g_patchCull,
                  g_singleCreasePatch);
}

// ---------------------------------------------------------------------------

class ShaderCache : public D3D11ShaderCache<EffectDesc> {
public:
    virtual D3D11DrawConfig *CreateDrawConfig(EffectDesc const &effectDesc) {
        using namespace OpenSubdiv;

        D3D11DrawConfig *config = new D3D11DrawConfig();

        Far::PatchDescriptor::Type type = effectDesc.desc.GetType();

        // common defines
        std::stringstream ss;

        if (type == Far::PatchDescriptor::QUADS) {
            ss << "#define PRIM_QUAD\n";
        } else {
            ss << "#define PRIM_TRI\n";
        }

        // OSD tessellation controls
        if (effectDesc.effect.screenSpaceTess) {
            ss << "#define OSD_ENABLE_SCREENSPACE_TESSELLATION\n";
        }
        if (effectDesc.effect.fractionalSpacing) {
            ss << "#define OSD_FRACTIONAL_ODD_SPACING\n";
        }
        if (effectDesc.effect.patchCull) {
            ss << "#define OSD_ENABLE_PATCH_CULL\n";
        }
        if (effectDesc.effect.singleCreasePatch) {
            ss << "#define OSD_PATCH_ENABLE_SINGLE_CREASE\n";
        }
        // for legacy gregory
        ss << "#define OSD_MAX_VALENCE " << effectDesc.maxValence << "\n";
        ss << "#define OSD_NUM_ELEMENTS " << effectDesc.numElements << "\n";

        // display styles
        std::string gs_entry =
            (type == Far::PatchDescriptor::QUADS ? "gs_quad" : "gs_triangle");
        if (effectDesc.desc.IsAdaptive()) gs_entry += "_smooth";

        switch (effectDesc.effect.displayStyle) {
        case kWire:
            ss << "#define GEOMETRY_OUT_WIRE\n";
            gs_entry = gs_entry + "_wire";
            break;
        case kWireShaded:
            ss << "#define GEOMETRY_OUT_LINE\n";
            gs_entry = gs_entry + "_wire";
            break;
        case kShaded:
            ss << "#define GEOMETRY_OUT_FILL\n";
            break;
        }

        // need for patch color-coding : we need these defines in the fragment shader
        if (type == Far::PatchDescriptor::GREGORY) {
            ss << "#define OSD_PATCH_GREGORY\n";
        } else if (type == Far::PatchDescriptor::GREGORY_BOUNDARY) {
            ss << "#define OSD_PATCH_GREGORY_BOUNDARY\n";
        } else if (type == Far::PatchDescriptor::GREGORY_BASIS) {
            ss << "#define OSD_PATCH_GREGORY_BASIS\n";
        }

        // include osd PatchCommon
        ss << Osd::HLSLPatchShaderSource::GetCommonShaderSource();
        std::string common = ss.str();
        ss.str("");

        // input layout
        const D3D11_INPUT_ELEMENT_DESC hInElementDesc[] = {
            { "POSITION", 0, DXGI_FORMAT_R32G32B32_FLOAT, 0, 0, D3D11_INPUT_PER_VERTEX_DATA, 0 },
            { "NORMAL", 0, DXGI_FORMAT_R32G32B32_FLOAT, 0, 4*3, D3D11_INPUT_PER_VERTEX_DATA, 0 }
        };

        // vertex shader
        ss << common
           << shaderSource
           << Osd::HLSLPatchShaderSource::GetVertexShaderSource(type);
        if (effectDesc.desc.IsAdaptive()) {
            config->CompileVertexShader("vs_5_0", "vs_main_patches", ss.str(),
                                        &g_pInputLayout,
                                        hInElementDesc,
                                        ARRAYSIZE(hInElementDesc),
                                        g_pd3dDevice);
        } else {
            config->CompileVertexShader("vs_5_0", "vs_main",
                                        ss.str(),
                                        &g_pInputLayout,
                                        hInElementDesc,
                                        ARRAYSIZE(hInElementDesc),
                                        g_pd3dDevice);
        }
        ss.str("");


        if (effectDesc.desc.IsAdaptive()) {
            // hull shader
            ss << common
               << shaderSource
               << Osd::HLSLPatchShaderSource::GetHullShaderSource(type);
            config->CompileHullShader("hs_5_0", "hs_main_patches", ss.str(),
                                      g_pd3dDevice);
            ss.str("");

            // domain shader
            ss << common
               << shaderSource
               << Osd::HLSLPatchShaderSource::GetDomainShaderSource(type);
            config->CompileDomainShader("ds_5_0", "ds_main_patches", ss.str(),
                                        g_pd3dDevice);
            ss.str("");
        }

        // geometry shader
        ss << common
           << shaderSource;
        config->CompileGeometryShader("gs_5_0", gs_entry,
                                      ss.str(),
                                      g_pd3dDevice);
        ss.str("");

        // pixel shader
        ss << common
           << shaderSource;
        config->CompilePixelShader("ps_5_0", "ps_main", ss.str(),
                                   g_pd3dDevice);
        ss.str("");

        return config;
    };
};

ShaderCache g_shaderCache;

//------------------------------------------------------------------------------
static void
bindProgram(Effect effect, OpenSubdiv::Osd::D3D11PatchTable::PatchArray const & patch) {

    EffectDesc effectDesc(patch.GetDescriptor(), effect);
    typedef OpenSubdiv::Far::PatchDescriptor Descriptor;

    // only legacy gregory needs maxValence and numElements
    // neither legacy gregory nor gregory basis need single crease
    if (patch.GetDescriptor().GetType() == Descriptor::GREGORY or
        patch.GetDescriptor().GetType() == Descriptor::GREGORY_BOUNDARY) {
        int maxValence = g_mesh->GetMaxValence();
        int numElements = 6;
        effectDesc.maxValence = maxValence;
        effectDesc.numElements = numElements;
        // note: singleCreasePatch needs to be left defined for the patchParam
        // datatype consistency.
    }

    D3D11DrawConfig *config = g_shaderCache.GetDrawConfig(effectDesc);

    assert(g_pInputLayout);

    // Update transform state
    {
        __declspec(align(16))
        struct CB_PER_FRAME_CONSTANTS
        {
            float ModelViewMatrix[16];
            float ProjectionMatrix[16];
            float ModelViewProjectionMatrix[16];
        };

        if (not g_pcbPerFrame) {
            D3D11_BUFFER_DESC cbDesc;
            ZeroMemory(&cbDesc, sizeof(cbDesc));
            cbDesc.Usage = D3D11_USAGE_DYNAMIC;
            cbDesc.BindFlags = D3D11_BIND_CONSTANT_BUFFER;
            cbDesc.CPUAccessFlags = D3D11_CPU_ACCESS_WRITE;
            cbDesc.MiscFlags = 0;
            cbDesc.ByteWidth = sizeof(CB_PER_FRAME_CONSTANTS);
            g_pd3dDevice->CreateBuffer(&cbDesc, NULL, &g_pcbPerFrame);
        }
        assert(g_pcbPerFrame);

        D3D11_MAPPED_SUBRESOURCE MappedResource;
        g_pd3dDeviceContext->Map(g_pcbPerFrame, 0, D3D11_MAP_WRITE_DISCARD, 0, &MappedResource);
        CB_PER_FRAME_CONSTANTS* pData = ( CB_PER_FRAME_CONSTANTS* )MappedResource.pData;

        float aspect = (g_height > 0) ? (float)g_width / g_height : 1.0f;
        identity(pData->ModelViewMatrix);
        translate(pData->ModelViewMatrix, -g_pan[0], -g_pan[1], -g_dolly);
        rotate(pData->ModelViewMatrix, g_rotate[1], 1, 0, 0);
        rotate(pData->ModelViewMatrix, g_rotate[0], 0, 1, 0);
        translate(pData->ModelViewMatrix, -g_center[0], -g_center[2], g_center[1]); // z-up model
        rotate(pData->ModelViewMatrix, -90, 1, 0, 0); // z-up model

        identity(pData->ProjectionMatrix);
        perspective(pData->ProjectionMatrix, 45.0, aspect, 0.01f, 500.0);
        multMatrix(pData->ModelViewProjectionMatrix, pData->ModelViewMatrix, pData->ProjectionMatrix);

        g_pd3dDeviceContext->Unmap( g_pcbPerFrame, 0 );
    }

    // Update tessellation state
    {
        __declspec(align(16))
        struct Tessellation {
            float TessLevel;
            int GregoryQuadOffsetBase;
            int PrimitiveIdBase;
        };

        if (not g_pcbTessellation) {
            D3D11_BUFFER_DESC cbDesc;
            ZeroMemory(&cbDesc, sizeof(cbDesc));
            cbDesc.Usage = D3D11_USAGE_DYNAMIC;
            cbDesc.BindFlags = D3D11_BIND_CONSTANT_BUFFER;
            cbDesc.CPUAccessFlags = D3D11_CPU_ACCESS_WRITE;
            cbDesc.MiscFlags = 0;
            cbDesc.ByteWidth = sizeof(Tessellation);
            g_pd3dDevice->CreateBuffer(&cbDesc, NULL, &g_pcbTessellation);
        }
        assert(g_pcbTessellation);

        D3D11_MAPPED_SUBRESOURCE MappedResource;
        g_pd3dDeviceContext->Map(g_pcbTessellation, 0, D3D11_MAP_WRITE_DISCARD, 0, &MappedResource);
        Tessellation * pData = ( Tessellation* )MappedResource.pData;

        pData->TessLevel = static_cast<float>(1 << g_tessLevel);
        pData->GregoryQuadOffsetBase = g_legacyGregoryPatchTable ?
            g_legacyGregoryPatchTable->GetQuadOffsetsBase(patch.GetDescriptor().GetType()) : 0;
        pData->PrimitiveIdBase = patch.GetPrimitiveIdBase();

        g_pd3dDeviceContext->Unmap( g_pcbTessellation, 0 );
    }

    // Update material state
    {
        __declspec(align(16))
        struct Material {
            float color[4];
        };

        if (not g_pcbMaterial) {
            D3D11_BUFFER_DESC cbDesc;
            ZeroMemory(&cbDesc, sizeof(cbDesc));
            cbDesc.Usage = D3D11_USAGE_DYNAMIC;
            cbDesc.BindFlags = D3D11_BIND_CONSTANT_BUFFER;
            cbDesc.CPUAccessFlags = D3D11_CPU_ACCESS_WRITE;
            cbDesc.MiscFlags = 0;
            cbDesc.ByteWidth = sizeof(Material);
            g_pd3dDevice->CreateBuffer(&cbDesc, NULL, &g_pcbMaterial);
        }
        assert(g_pcbMaterial);

        D3D11_MAPPED_SUBRESOURCE MappedResource;
        g_pd3dDeviceContext->Map(g_pcbMaterial, 0, D3D11_MAP_WRITE_DISCARD, 0, &MappedResource);
        Material * pData = ( Material* )MappedResource.pData;

        static float const uniformColor[4] = {0.13f, 0.13f, 0.61f, 1.0f};
        memcpy(pData->color, uniformColor, 4*sizeof(float));

        g_pd3dDeviceContext->Unmap( g_pcbMaterial, 0 );
    }

    g_pd3dDeviceContext->IASetInputLayout(g_pInputLayout);

    g_pd3dDeviceContext->VSSetShader(config->GetVertexShader(), NULL, 0);
    g_pd3dDeviceContext->VSSetConstantBuffers(0, 1, &g_pcbPerFrame);

    g_pd3dDeviceContext->HSSetShader(config->GetHullShader(), NULL, 0);
    g_pd3dDeviceContext->HSSetConstantBuffers(0, 1, &g_pcbPerFrame);
    g_pd3dDeviceContext->HSSetConstantBuffers(1, 1, &g_pcbTessellation);

    g_pd3dDeviceContext->DSSetShader(config->GetDomainShader(), NULL, 0);
    g_pd3dDeviceContext->DSSetConstantBuffers(0, 1, &g_pcbPerFrame);

    g_pd3dDeviceContext->GSSetShader(config->GetGeometryShader(), NULL, 0);
    g_pd3dDeviceContext->GSSetConstantBuffers(0, 1, &g_pcbPerFrame);

    g_pd3dDeviceContext->PSSetShader(config->GetPixelShader(), NULL, 0);
    g_pd3dDeviceContext->PSSetConstantBuffers(0, 1, &g_pcbPerFrame);
    g_pd3dDeviceContext->PSSetConstantBuffers(2, 1, &g_pcbLighting);
    g_pd3dDeviceContext->PSSetConstantBuffers(3, 1, &g_pcbMaterial);

    ID3D11ShaderResourceView *srv = g_mesh->GetPatchTable()->GetPatchParamSRV();
    if (srv) {
        g_pd3dDeviceContext->HSSetShaderResources(0, 1, &srv);  // t0
        g_pd3dDeviceContext->DSSetShaderResources(0, 1, &srv);
        g_pd3dDeviceContext->PSSetShaderResources(0, 1, &srv);
    }

    if (g_legacyGregoryPatchTable) {
        ID3D11ShaderResourceView *vertexSRV =
            g_legacyGregoryPatchTable->GetVertexSRV();
        ID3D11ShaderResourceView *vertexValenceSRV =
            g_legacyGregoryPatchTable->GetVertexValenceSRV();
        ID3D11ShaderResourceView *quadOffsetsSRV =
            g_legacyGregoryPatchTable->GetQuadOffsetsSRV();
        g_pd3dDeviceContext->VSSetShaderResources(2, 1, &vertexSRV);       // t2
        g_pd3dDeviceContext->VSSetShaderResources(3, 1, &vertexValenceSRV);// t3
        g_pd3dDeviceContext->HSSetShaderResources(4, 1, &quadOffsetsSRV);  // t4
    }
}

//------------------------------------------------------------------------------
static void
display() {

    float color[4] = {0.006f, 0.006f, 0.006f, 1.0f};
    g_pd3dDeviceContext->ClearRenderTargetView(g_pSwapChainRTV, color);

    // Clear the depth buffer.
    g_pd3dDeviceContext->ClearDepthStencilView(g_pDepthStencilView, D3D11_CLEAR_DEPTH, 1.0f, 0);

    g_pd3dDeviceContext->OMSetDepthStencilState(g_pDepthStencilState, 1);
    g_pd3dDeviceContext->RSSetState(g_pRasterizerState);

    ID3D11Buffer *buffer = g_mesh->BindVertexBuffer();
    assert(buffer);

    // vertex texture update for legacy gregory drawing
    if (g_legacyGregoryPatchTable) {
        g_legacyGregoryPatchTable->UpdateVertexBuffer(buffer,
                                                      g_mesh->GetNumVertices(),
                                                      6,
                                                      g_pd3dDeviceContext);
    }

    UINT hStrides = 6*sizeof(float);
    UINT hOffsets = 0;
    g_pd3dDeviceContext->IASetVertexBuffers(0, 1, &buffer, &hStrides, &hOffsets);

    OpenSubdiv::Osd::D3D11PatchTable::PatchArrayVector const & patches =
        g_mesh->GetPatchTable()->GetPatchArrays();

    g_pd3dDeviceContext->IASetIndexBuffer(
        g_mesh->GetPatchTable()->GetPatchIndexBuffer(), DXGI_FORMAT_R32_UINT, 0);

    // patch drawing
    int patchCount[12]; // [Type] (see far/patchTables.h)
    int numTotalPatches = 0;
    int numDrawCalls = 0;

    for (int i=0; i<(int)patches.size(); ++i) {
        OpenSubdiv::Osd::D3D11PatchTable::PatchArray const & patch = patches[i];

        OpenSubdiv::Far::PatchDescriptor desc = patch.GetDescriptor();
        OpenSubdiv::Far::PatchDescriptor::Type patchType = desc.GetType();

        patchCount[patchType] += patch.GetNumPatches();
        numTotalPatches += patch.GetNumPatches();

        D3D11_PRIMITIVE_TOPOLOGY topology;

        switch (patchType) {
        case OpenSubdiv::Far::PatchDescriptor::TRIANGLES:
            topology = D3D11_PRIMITIVE_TOPOLOGY_TRIANGLELIST;
            break;
        case OpenSubdiv::Far::PatchDescriptor::QUADS:
            topology = D3D11_PRIMITIVE_TOPOLOGY_LINELIST_ADJ;
            break;
        default:
            switch (desc.GetNumControlVertices()) {
            case 4:
                topology = D3D11_PRIMITIVE_TOPOLOGY_4_CONTROL_POINT_PATCHLIST;
                break;
            case 9:
                topology = D3D11_PRIMITIVE_TOPOLOGY_9_CONTROL_POINT_PATCHLIST;
                break;
            case 12:
                topology = D3D11_PRIMITIVE_TOPOLOGY_12_CONTROL_POINT_PATCHLIST;
                break;
            case 16:
                topology = D3D11_PRIMITIVE_TOPOLOGY_16_CONTROL_POINT_PATCHLIST;
                break;
            case 20:
                topology = D3D11_PRIMITIVE_TOPOLOGY_20_CONTROL_POINT_PATCHLIST;
                break;
            default:
                assert(false);
                break;
            }
            break;
        }

        bindProgram(GetEffect(), patch);

        g_pd3dDeviceContext->IASetPrimitiveTopology(topology);

        g_pd3dDeviceContext->DrawIndexed(
            patch.GetNumPatches() * desc.GetNumControlVertices(),
            patch.GetIndexBase(), 0);
    }

    g_fpsTimer.Stop();
    float elapsed = (float)g_fpsTimer.GetElapsed();
    g_fpsTimer.Start();

    if (g_hud->IsVisible()) {

        typedef OpenSubdiv::Far::PatchDescriptor Descriptor;

        double fps = 1.0/g_fpsTimer.GetElapsed();

        if (g_displayPatchCounts) {
            int x = -280;
            int y = -180;
            g_hud->DrawString(x, y, "NonPatch         : %d",
                             patchCount[Descriptor::QUADS]); y += 20;
            g_hud->DrawString(x, y, "Regular          : %d",
                             patchCount[Descriptor::REGULAR]); y+= 20;
            g_hud->DrawString(x, y, "Gregory          : %d",
                             patchCount[Descriptor::GREGORY]); y+= 20;
            g_hud->DrawString(x, y, "Boundary Gregory : %d",
                             patchCount[Descriptor::GREGORY_BOUNDARY]); y+= 20;
            g_hud->DrawString(x, y, "Gregory Basis    : %d",
                             patchCount[Descriptor::GREGORY_BASIS]); y+= 20;
        }

        g_hud->DrawString(10, -120, "Tess level : %d", g_tessLevel);
        g_hud->DrawString(10, -100, "Control Vertices = %d", g_mesh->GetNumVertices());
        g_hud->DrawString(10, -80, "Scheme = %s", g_scheme==kBilinear ? "BILINEAR" : (g_scheme == kLoop ? "LOOP" : "CATMARK"));
        g_hud->DrawString(10, -60, "GPU TIME = %.3f ms", g_gpuTime);
        g_hud->DrawString(10, -40, "CPU TIME = %.3f ms", g_cpuTime);
        g_hud->DrawString(10, -20, "FPS = %3.1f", fps);

        g_hud->Flush();
    }

    g_pSwapChain->Present(0, 0);
}

//------------------------------------------------------------------------------
static void
motion(int x, int y) {

    if (g_mbutton[0] && !g_mbutton[1] && !g_mbutton[2]) {
        // orbit
        g_rotate[0] += x - g_prev_x;
        g_rotate[1] += y - g_prev_y;
    } else if (!g_mbutton[0] && g_mbutton[1] && !g_mbutton[2]) {
        // pan
        g_pan[0] -= g_dolly*(x - g_prev_x)/g_width;
        g_pan[1] += g_dolly*(y - g_prev_y)/g_height;
    } else if ((g_mbutton[0] && g_mbutton[1] && !g_mbutton[2]) or
               (!g_mbutton[0] && !g_mbutton[1] && g_mbutton[2])) {
        // dolly
        g_dolly -= g_dolly*0.01f*(x - g_prev_x);
        if(g_dolly <= 0.01) g_dolly = 0.01f;
    }

    g_prev_x = float(x);
    g_prev_y = float(y);
}

//------------------------------------------------------------------------------
static void
mouse(int button, int state, int x, int y) {

    if (button == 0 && state == 1 && g_hud->MouseClick(x, y)) return;

    if (button < 3) {
        g_prev_x = float(x);
        g_prev_y = float(y);
        g_mbutton[button] = state;
    }
}

//-----------------------------------------------------------------------------
static void
quit() {

    g_bDone = true;

    if (g_mesh)
        delete g_mesh;

    if (g_hud)
        delete g_hud;

    SAFE_RELEASE(g_pRasterizerState);
    SAFE_RELEASE(g_pInputLayout);
    SAFE_RELEASE(g_pDepthStencilState);
    SAFE_RELEASE(g_pcbPerFrame);
    SAFE_RELEASE(g_pcbTessellation);
    SAFE_RELEASE(g_pcbLighting);
    SAFE_RELEASE(g_pcbMaterial);
    SAFE_RELEASE(g_pDepthStencilView);

    SAFE_RELEASE(g_pSwapChainRTV);
    SAFE_RELEASE(g_pSwapChain);
    SAFE_RELEASE(g_pd3dDeviceContext);
    SAFE_RELEASE(g_pd3dDevice);

<<<<<<< HEAD
    delete g_cpuComputeController;

#ifdef OPENSUBDIV_HAS_OPENMP
    delete g_ompComputeController;
#endif

#ifdef OPENSUBDIV_HAS_TBB
    delete g_tbbComputeController;
#endif

#ifdef OPENSUBDIV_HAS_OPENCL
    delete g_clComputeController;
#endif

#ifdef OPENSUBDIV_HAS_CUDA
    delete g_cudaComputeController;
#endif

    delete g_d3d11ComputeController;

=======
>>>>>>> ed2e48f6
    PostQuitMessage(0);
    exit(0);
}

//------------------------------------------------------------------------------
static void
keyboard(char key) {

    if (g_hud->KeyDown((int)key)) return;

    switch (key) {
        case 'Q': quit();
        case 'F': fitFrame(); break;
        case '+':
        case '=': g_tessLevel++; break;
        case '-': g_tessLevel = std::max(g_tessLevelMin, g_tessLevel-1); break;
        case 0x1b: g_hud->SetVisible(!g_hud->IsVisible()); break;
    }
}

//------------------------------------------------------------------------------
static void
rebuildOsdMesh() {
    createOsdMesh( g_defaultShapes[ g_currentShape ], g_level, g_kernel, g_defaultShapes[ g_currentShape ].scheme );
}

static void
callbackDisplayStyle(int b) {
    g_displayStyle = b;
}

static void
callbackEndCap(int endCap) {
    g_endCap = endCap;
    rebuildOsdMesh();
}

static void
callbackKernel(int k) {

    g_kernel = k;

#ifdef OPENSUBDIV_HAS_OPENCL
    if (g_kernel == kCL and (not g_clDeviceContext.IsInitialized())) {
        if (g_clDeviceContext.Initialize(g_pd3dDeviceContext) == false) {
            printf("Error in initializing OpenCL\n");
            exit(1);
        }
    }
#endif
#ifdef OPENSUBDIV_HAS_CUDA
    if (g_kernel == kCUDA and (not g_cudaDeviceContext.IsInitialized())) {
        if (g_cudaDeviceContext.Initialize(g_pd3dDevice) == false) {
            printf("Error in initializing Cuda\n");
            exit(1);
        }
    }
#endif

    rebuildOsdMesh();
}

static void
callbackLevel(int l) {
    g_level = l;
    rebuildOsdMesh();
}

static void
callbackModel(int m) {

    if (m < 0) {
        m = 0;
    }

    if (m >= (int)g_defaultShapes.size()) {
        m = (int)g_defaultShapes.size() - 1;
    }

    g_currentShape = m;
    rebuildOsdMesh();
}

static void
callbackDisplayNormal(bool checked, int n) {
    g_drawNormals = checked;
}

static void
callbackAnimate(bool checked, int m) {
    g_moveScale = checked;
}

static void
callbackFreeze(bool checked, int f) {
    g_freeze = checked;
}

static void
callbackAdaptive(bool checked, int a) {
    g_adaptive = checked;
    rebuildOsdMesh();
}

static void
callbackSingleCreasePatch(bool checked, int /* a */) {
    g_singleCreasePatch = checked;
    rebuildOsdMesh();
}

static void
callbackCheckBox(bool checked, int button) {
    switch (button) {
    case kHUD_CB_DISPLAY_CAGE_EDGES:
        g_drawCageEdges = checked;
        break;
    case kHUD_CB_DISPLAY_CAGE_VERTS:
        g_drawCageVertices = checked;
        break;
    case kHUD_CB_ANIMATE_VERTICES:
        g_moveScale = checked;
        break;
    case kHUD_CB_DISPLAY_PATCH_COLOR:
        g_displayPatchColor = checked;
        break;
    case kHUD_CB_DISPLAY_PATCH_CVs:
        g_drawPatchCVs = checked;
        break;
    case kHUD_CB_VIEW_LOD:
        g_screenSpaceTess = checked;
        break;
    case kHUD_CB_FRACTIONAL_SPACING:
        g_fractionalSpacing = checked;
        break;
    case kHUD_CB_PATCH_CULL:
        g_patchCull = checked;
        break;
    case kHUD_CB_FREEZE:
        g_freeze = checked;
        break;
    case kHUD_CB_DISPLAY_PATCH_COUNTS:
        g_displayPatchCounts = checked;
        break;
    }
}


static void
initHUD() {

    g_hud = new D3D11hud(g_pd3dDeviceContext);
    g_hud->Init(g_width, g_height);


    int compute_pulldown = g_hud->AddPullDown("Compute (K)", 475, 10, 300, callbackKernel, 'K');
    g_hud->AddPullDownButton(compute_pulldown, "CPU", kCPU);
#ifdef OPENSUBDIV_HAS_OPENMP
    g_hud->AddPullDownButton(compute_pulldown, "OpenMP", kOPENMP);
#endif
#ifdef OPENSUBDIV_HAS_TBB
    g_hud->AddPullDownButton(compute_pulldown, "TBB", kTBB);
#endif
#ifdef OPENSUBDIV_HAS_CUDA
    g_hud->AddPullDownButton(compute_pulldown, "CUDA", kCUDA);
#endif
#ifdef OPENSUBDIV_HAS_OPENCL
    if (CLDeviceContext::HAS_CL_VERSION_1_1()) {
        g_hud->AddPullDownButton(compute_pulldown, "OpenCL", kCL);
    }
#endif
    g_hud->AddPullDownButton(compute_pulldown, "HLSL Compute", kDirectCompute);

    int shading_pulldown = g_hud->AddPullDown("Shading (W)", 200, 10, 250, callbackDisplayStyle, 'W');
    g_hud->AddPullDownButton(shading_pulldown, "Wire",        0, g_displayStyle==kWire);
    g_hud->AddPullDownButton(shading_pulldown, "Shaded",      1, g_displayStyle==kShaded);
    g_hud->AddPullDownButton(shading_pulldown, "Wire+Shaded", 2, g_displayStyle==kWireShaded);

//    g_hud->AddCheckBox("Cage Edges (H)",         true,  10, 10, callbackDisplayCageEdges, 0, 'H');
//    g_hud->AddCheckBox("Cage Verts (J)",         false, 10, 30, callbackDisplayCageVertices, 0, 'J');
//    g_hud->AddCheckBox("Show normal vector (E)", false, 10, 10, callbackDisplayNormal, 0, 'E');

    g_hud->AddCheckBox("Patch CVs (L)",             false,                    10, 10,  callbackCheckBox, kHUD_CB_DISPLAY_PATCH_CVs, 'L');
    g_hud->AddCheckBox("Patch Color (P)",           true,                     10, 30,  callbackCheckBox, kHUD_CB_DISPLAY_PATCH_COLOR, 'P');
    g_hud->AddCheckBox("Animate vertices (M)",      g_moveScale != 0,         10, 50,  callbackCheckBox, kHUD_CB_ANIMATE_VERTICES, 'M');
    g_hud->AddCheckBox("Freeze (spc)",              false,                    10, 70,  callbackCheckBox, kHUD_CB_FREEZE, ' ');
    g_hud->AddCheckBox("Screen space LOD (V)",      g_screenSpaceTess != 0,   10, 110,  callbackCheckBox, kHUD_CB_VIEW_LOD, 'V');
    g_hud->AddCheckBox("Fractional spacing (T)",    g_fractionalSpacing != 0, 10, 130, callbackCheckBox, kHUD_CB_FRACTIONAL_SPACING, 'T');
    g_hud->AddCheckBox("Frustum Patch Culling (B)", g_patchCull != 0,         10, 150, callbackCheckBox, kHUD_CB_PATCH_CULL, 'B');

    g_hud->AddCheckBox("Adaptive (`)", true, 10, 190, callbackAdaptive, 0, '`');
    g_hud->AddCheckBox("Single Crease Patch (S)", g_singleCreasePatch!=0, 10, 210, callbackSingleCreasePatch, 0, 'S');

    int endcap_pulldown = g_hud->AddPullDown(
        "End cap (E)", 10, 230, 200, callbackEndCap, 'E');
    g_hud->AddPullDownButton(endcap_pulldown,"None",
                             kEndCapNone,
                             g_endCap == kEndCapNone);
    g_hud->AddPullDownButton(endcap_pulldown, "BSpline",
                             kEndCapBSplineBasis,
                             g_endCap == kEndCapBSplineBasis);
    g_hud->AddPullDownButton(endcap_pulldown, "GregoryBasis",
                             kEndCapGregoryBasis,
                             g_endCap == kEndCapGregoryBasis);
    g_hud->AddPullDownButton(endcap_pulldown, "LegacyGregory",
                             kEndCapLegacyGregory,
                             g_endCap == kEndCapLegacyGregory);

    for (int i = 1; i < 11; ++i) {
        char level[16];
        sprintf(level, "Lv. %d", i);
        g_hud->AddRadioButton(3, level, i==2, 10, 230+i*20, callbackLevel, i, '0'+(i%10));
    }

    int shapes_pulldown = g_hud->AddPullDown("Shape (N)", -300, 10, 300, callbackModel, 'n');
    for (int i = 0; i < (int)g_defaultShapes.size(); ++i) {
        g_hud->AddPullDownButton(shapes_pulldown, g_defaultShapes[i].name.c_str(),i);
    }

    g_hud->AddCheckBox("Show patch counts", g_displayPatchCounts!=0, -280, -20, callbackCheckBox, kHUD_CB_DISPLAY_PATCH_COUNTS);

    callbackModel(g_currentShape);
}

//------------------------------------------------------------------------------
static bool
initD3D11(HWND hWnd) {

    D3D_DRIVER_TYPE driverTypes[] = {
        D3D_DRIVER_TYPE_HARDWARE,
        D3D_DRIVER_TYPE_WARP,
        D3D_DRIVER_TYPE_REFERENCE,
    };

    UINT numDriverTypes = ARRAYSIZE(driverTypes);

    DXGI_SWAP_CHAIN_DESC hDXGISwapChainDesc;
    hDXGISwapChainDesc.BufferDesc.Width = g_width;
    hDXGISwapChainDesc.BufferDesc.Height = g_height;
    hDXGISwapChainDesc.BufferDesc.RefreshRate.Numerator  = 0;
    hDXGISwapChainDesc.BufferDesc.RefreshRate.Denominator = 1;
    hDXGISwapChainDesc.BufferDesc.Format = DXGI_FORMAT_R8G8B8A8_UNORM_SRGB;
    hDXGISwapChainDesc.BufferDesc.ScanlineOrdering = DXGI_MODE_SCANLINE_ORDER_UNSPECIFIED;
    hDXGISwapChainDesc.BufferDesc.Scaling = DXGI_MODE_SCALING_UNSPECIFIED;
    hDXGISwapChainDesc.SampleDesc.Count = 1;
    hDXGISwapChainDesc.SampleDesc.Quality = 0;
    hDXGISwapChainDesc.BufferUsage = DXGI_USAGE_RENDER_TARGET_OUTPUT;
    hDXGISwapChainDesc.BufferCount = 1;
    hDXGISwapChainDesc.OutputWindow = hWnd;
    hDXGISwapChainDesc.Windowed = TRUE;
    hDXGISwapChainDesc.SwapEffect = DXGI_SWAP_EFFECT_DISCARD;
    hDXGISwapChainDesc.Flags = DXGI_SWAP_CHAIN_FLAG_ALLOW_MODE_SWITCH;

    // create device and swap chain
    HRESULT hr;
    D3D_DRIVER_TYPE hDriverType = D3D_DRIVER_TYPE_NULL;
    D3D_FEATURE_LEVEL hFeatureLevel = D3D_FEATURE_LEVEL_11_0;
    for(UINT driverTypeIndex=0; driverTypeIndex < numDriverTypes; driverTypeIndex++){
        hDriverType = driverTypes[driverTypeIndex];
        hr = D3D11CreateDeviceAndSwapChain(NULL,
                                           hDriverType, NULL, 0, NULL, 0,
                                           D3D11_SDK_VERSION, &hDXGISwapChainDesc,
                                           &g_pSwapChain, &g_pd3dDevice,
                                           &hFeatureLevel, &g_pd3dDeviceContext);
        if(SUCCEEDED(hr)){
            break;
        }
    }

    if(FAILED(hr)){
        MessageBoxW(hWnd, L"D3D11CreateDeviceAndSwapChain", L"Err", MB_ICONSTOP);
        return false;
    }

    // create rasterizer
    D3D11_RASTERIZER_DESC rasterDesc;
    ZeroMemory(&rasterDesc, sizeof(rasterDesc));
    rasterDesc.AntialiasedLineEnable = false;
    rasterDesc.CullMode = D3D11_CULL_BACK;
    rasterDesc.DepthBias = 0;
    rasterDesc.DepthBiasClamp = 0.0f;
    rasterDesc.DepthClipEnable = true;
    rasterDesc.FillMode = D3D11_FILL_SOLID;
    rasterDesc.FrontCounterClockwise = true;
    rasterDesc.MultisampleEnable = false;
    rasterDesc.ScissorEnable = false;
    rasterDesc.SlopeScaledDepthBias = 0.0f;

    g_pd3dDevice->CreateRasterizerState(&rasterDesc, &g_pRasterizerState);
    assert(g_pRasterizerState);

    {   // update the lighting constant buffer
        __declspec(align(16))
        struct Lighting {
            struct Light {
                float position[4];
                float ambient[4];
                float diffuse[4];
                float specular[4];
            } lightSource[2];
        } lightingData = {
            0.5, 0.2f, 1.0f, 0.0f,
            0.1f, 0.1f, 0.1f, 1.0f,
            0.7f, 0.7f, 0.7f, 1.0f,
            0.8f, 0.8f, 0.8f, 1.0f,

            -0.8f, 0.4f, -1.0f, 0.0f,
            0.0f, 0.0f, 0.0f, 1.0f,
            0.5f, 0.5f, 0.5f, 1.0f,
            0.8f, 0.8f, 0.8f, 1.0f,
        };
        D3D11_BUFFER_DESC cbDesc;
        ZeroMemory(&cbDesc, sizeof(cbDesc));
        cbDesc.Usage = D3D11_USAGE_DYNAMIC;
        cbDesc.BindFlags = D3D11_BIND_CONSTANT_BUFFER;
        cbDesc.CPUAccessFlags = D3D11_CPU_ACCESS_WRITE;
        cbDesc.MiscFlags = 0;
        cbDesc.ByteWidth = sizeof(lightingData);
        D3D11_SUBRESOURCE_DATA initData;
        initData.pSysMem = &lightingData;
        g_pd3dDevice->CreateBuffer(&cbDesc, &initData, &g_pcbLighting);
        assert(g_pcbLighting);
    }

    // create depth stencil state
    D3D11_DEPTH_STENCIL_DESC depthStencilDesc;
    ZeroMemory(&depthStencilDesc, sizeof(depthStencilDesc));
    depthStencilDesc.DepthEnable = true;
    depthStencilDesc.DepthWriteMask = D3D11_DEPTH_WRITE_MASK_ALL;
    depthStencilDesc.DepthFunc = D3D11_COMPARISON_LESS_EQUAL;
    depthStencilDesc.StencilEnable = false;

    g_pd3dDevice->CreateDepthStencilState(&depthStencilDesc, &g_pDepthStencilState);
    assert(g_pDepthStencilState);

    return true;
}

static bool
updateRenderTarget(HWND hWnd) {

    RECT rc;
    GetClientRect(hWnd, &rc);
    UINT width = rc.right - rc.left;
    UINT height = rc.bottom - rc.top;

    if (g_pSwapChainRTV && (g_width == width) && (g_height == height)) {
        return true;
    }
    g_width = width;
    g_height = height;

    g_hud->Rebuild(g_width, g_height);

    SAFE_RELEASE(g_pSwapChainRTV);

    g_pSwapChain->ResizeBuffers(0, g_width, g_height, DXGI_FORMAT_UNKNOWN, 0);

    // get backbuffer of swap chain
    ID3D11Texture2D* hpBackBuffer = NULL;
    if(FAILED(g_pSwapChain->GetBuffer(0, __uuidof(ID3D11Texture2D), (void**)&hpBackBuffer))){
        MessageBoxW(hWnd, L"SwpChain GetBuffer", L"Err", MB_ICONSTOP);
        return false;
    }

    // create render target from the back buffer
    if(FAILED(g_pd3dDevice->CreateRenderTargetView(hpBackBuffer, NULL, &g_pSwapChainRTV))){
        MessageBoxW(hWnd, L"CreateRenderTargetView", L"Err", MB_ICONSTOP);
        return false;
    }
    SAFE_RELEASE(hpBackBuffer);

    // create depth buffer
    D3D11_TEXTURE2D_DESC depthBufferDesc;
    ZeroMemory(&depthBufferDesc, sizeof(depthBufferDesc));
    depthBufferDesc.Width = g_width;
    depthBufferDesc.Height = g_height;
    depthBufferDesc.MipLevels = 1;
    depthBufferDesc.ArraySize = 1;
    depthBufferDesc.Format = DXGI_FORMAT_D24_UNORM_S8_UINT;
    depthBufferDesc.SampleDesc.Count = 1;
    depthBufferDesc.SampleDesc.Quality = 0;
    depthBufferDesc.Usage = D3D11_USAGE_DEFAULT;
    depthBufferDesc.BindFlags = D3D11_BIND_DEPTH_STENCIL;
    depthBufferDesc.CPUAccessFlags = 0;
    depthBufferDesc.MiscFlags = 0;

    g_pd3dDevice->CreateTexture2D(&depthBufferDesc, NULL, &g_pDepthStencilBuffer);
    assert(g_pDepthStencilBuffer);

    D3D11_DEPTH_STENCIL_VIEW_DESC depthStencilViewDesc;
    ZeroMemory(&depthStencilViewDesc, sizeof(depthStencilViewDesc));
    depthStencilViewDesc.Format = DXGI_FORMAT_D24_UNORM_S8_UINT;
    depthStencilViewDesc.ViewDimension = D3D11_DSV_DIMENSION_TEXTURE2D;
    depthStencilViewDesc.Texture2D.MipSlice = 0;

    g_pd3dDevice->CreateDepthStencilView(g_pDepthStencilBuffer, &depthStencilViewDesc, &g_pDepthStencilView);
    assert(g_pDepthStencilView);

    // set device context to the render target
    g_pd3dDeviceContext->OMSetRenderTargets(1, &g_pSwapChainRTV, g_pDepthStencilView);

    // init viewport
    D3D11_VIEWPORT vp;
    vp.TopLeftX = 0;
    vp.TopLeftY = 0;
    vp.Width = (float)g_width;
    vp.Height = (float)g_height;
    vp.MinDepth = 0.0f;
    vp.MaxDepth = 1.0f;
    g_pd3dDeviceContext->RSSetViewports(1, &vp);

    return true;
}

//------------------------------------------------------------------------------
static void
callbackError(OpenSubdiv::Far::ErrorType err, const char *message) {

    std::ostringstream s;
    s << "Error: " << err << "\n";
    s << message;
    OutputDebugString(s.str().c_str());
}

//------------------------------------------------------------------------------
static LRESULT WINAPI
msgProc(HWND hWnd, UINT msg, WPARAM wParam, LPARAM lParam) {

    switch(msg)
    {
        case WM_KEYDOWN:
            keyboard(MapVirtualKey(UINT(wParam), MAPVK_VK_TO_CHAR));
            break;
        case WM_DESTROY:
            quit();
            return 0;
        case WM_MOUSEMOVE:
            motion(LOWORD(lParam), HIWORD(lParam));
            return 0;
        case WM_LBUTTONDOWN:
            mouse(0, 1, LOWORD(lParam), HIWORD(lParam));
            return 0;
        case WM_LBUTTONUP:
            mouse(0, 0, LOWORD(lParam), HIWORD(lParam));
            return 0;
        case WM_MBUTTONDOWN:
            mouse(1, 1, LOWORD(lParam), HIWORD(lParam));
            return 0;
        case WM_MBUTTONUP:
            mouse(1, 0, LOWORD(lParam), HIWORD(lParam));
            return 0;
        case WM_RBUTTONDOWN:
            mouse(2, 1, LOWORD(lParam), HIWORD(lParam));
            return 0;
        case WM_RBUTTONUP:
            mouse(2, 0, LOWORD(lParam), HIWORD(lParam));
            return 0;
        case WM_PAINT:
            ValidateRect(hWnd, NULL);
            return 0;
    }
    return DefWindowProc(hWnd, msg, wParam, lParam);
}

static std::vector<std::string>
tokenize(std::string const & src) {

    std::vector<std::string> result;

    std::stringstream input(src);
    std::copy(std::istream_iterator<std::string>(input),
              std::istream_iterator<std::string>(),
              std::back_inserter< std::vector<std::string> >(result));

    return result;
}

int WINAPI
WinMain(HINSTANCE hInstance, HINSTANCE hPrevInstance, LPTSTR lpCmdLine, int nCmdShow) {

    // register window class
    TCHAR szWindowClass[] = "OPENSUBDIV_EXAMPLE";
    WNDCLASS wcex;
    wcex.style          = CS_HREDRAW | CS_VREDRAW;
    wcex.lpfnWndProc    = msgProc;
    wcex.cbClsExtra     = 0;
    wcex.cbWndExtra     = 0;
    wcex.hInstance      = hInstance;
    wcex.hIcon          = NULL;
    wcex.hCursor        = LoadCursor(NULL, IDC_ARROW);
    wcex.hbrBackground  = (HBRUSH)(COLOR_WINDOW+1);
    wcex.lpszMenuName   = NULL;
    wcex.lpszClassName  = szWindowClass;
    RegisterClass(&wcex);

    // crete window
    RECT rect = { 0, 0, g_width, g_height };
    AdjustWindowRect(&rect, WS_OVERLAPPEDWINDOW, FALSE);

    static const char windowTitle[] = "OpenSubdiv dxViewer " OPENSUBDIV_VERSION_STRING;

    HWND hWnd = CreateWindow(szWindowClass,
                        windowTitle,
                        WS_OVERLAPPEDWINDOW | WS_VISIBLE,
                        CW_USEDEFAULT,
                        CW_USEDEFAULT,
                        rect.right - rect.left,
                        rect.bottom - rect.top,
                        NULL,
                        NULL,
                        hInstance,
                        NULL);

    std::vector<std::string> args = tokenize(lpCmdLine);
    for (int i=0; i<args.size(); ++i) {
        std::ifstream ifs(args[i]);
        if (ifs) {
            std::stringstream ss;
            ss << ifs.rdbuf();
            ifs.close();
            std::string str = ss.str();
            g_defaultShapes.push_back(ShapeDesc(__argv[1], str.c_str(), kCatmark));
        }
    }

    std::string str;
    for (int i = 1; i < __argc; ++i) {
        if (!strcmp(__argv[i], "-d"))
            g_level = atoi(__argv[++i]);
        else if (!strcmp(__argv[i], "-c"))
            g_repeatCount = atoi(__argv[++i]);
        else {
            std::ifstream ifs(__argv[1]);
            if (ifs) {
                std::stringstream ss;
                ss << ifs.rdbuf();
                ifs.close();
                str = ss.str();
                g_defaultShapes.push_back(ShapeDesc(__argv[1], str.c_str(), kCatmark));
            }
        }
    }

    initShapes();

    OpenSubdiv::Far::SetErrorCallback(callbackError);

    initD3D11(hWnd);

    initHUD();

    // main loop
    while (g_bDone == false) {
        MSG msg;
        ZeroMemory(&msg, sizeof(msg));
        while (msg.message != WM_QUIT) {
            while (PeekMessage(&msg, NULL, 0U, 0U, PM_REMOVE)) {
                if (msg.message == WM_QUIT) goto end;
                TranslateMessage(&msg);
                DispatchMessage(&msg);
            }
            if (not g_freeze)
                g_frame++;

            updateGeom();
            updateRenderTarget(hWnd);
            display();
        }
    }
    end:

    quit();
}

//------------------------------------------------------------------------------<|MERGE_RESOLUTION|>--- conflicted
+++ resolved
@@ -40,36 +40,16 @@
 
 #ifdef OPENSUBDIV_HAS_OPENCL
     #include <osd/clD3D11VertexBuffer.h>
-<<<<<<< HEAD
-    #include <osd/clComputeContext.h>
-    #include <osd/clComputeController.h>
-
-    #include "../common/clDeviceContext.h"
-
-    CLD3D11DeviceContext g_clDeviceContext;
-    OpenSubdiv::Osd::CLComputeController * g_clComputeController = NULL;
-=======
     #include <osd/clEvaluator.h>
     #include "../common/clDeviceContext.h"
     CLD3D11DeviceContext g_clDeviceContext;
->>>>>>> ed2e48f6
 #endif
 
 #ifdef OPENSUBDIV_HAS_CUDA
     #include <osd/cudaD3D11VertexBuffer.h>
-<<<<<<< HEAD
-    #include <osd/cudaComputeContext.h>
-    #include <osd/cudaComputeController.h>
-
-    #include "../common/cudaDeviceContext.h"
-
-    CudaDeviceContext g_cudaDeviceContext;
-    OpenSubdiv::Osd::CudaComputeController * g_cudaComputeController = NULL;
-=======
     #include <osd/cudaEvaluator.h>
     #include "../common/cudaDeviceContext.h"
     CudaDeviceContext g_cudaDeviceContext;
->>>>>>> ed2e48f6
 #endif
 
 #include <osd/d3d11VertexBuffer.h>
@@ -375,23 +355,6 @@
 #endif
 #ifdef OPENSUBDIV_HAS_OPENCL
     } else if(kernel == kCL) {
-<<<<<<< HEAD
-        if (not g_clComputeController) {
-            g_clComputeController = new OpenSubdiv::Osd::CLComputeController(
-                g_clDeviceContext.GetContext(),
-                g_clDeviceContext.GetCommandQueue());
-        }
-        g_mesh = new OpenSubdiv::Osd::Mesh<OpenSubdiv::Osd::CLD3D11VertexBuffer,
-                                         OpenSubdiv::Osd::CLComputeController,
-                                         OpenSubdiv::Osd::D3D11DrawContext,
-                                         CLD3D11DeviceContext>(
-                                                g_clComputeController,
-                                                refiner,
-                                                numVertexElements,
-                                                numVaryingElements,
-                                                level, bits,
-                                                &g_clDeviceContext);
-=======
         static Osd::EvaluatorCacheT<Osd::CLEvaluator> clEvaluatorCache;
         g_mesh = new Osd::Mesh<Osd::CLD3D11VertexBuffer,
                                Osd::CLStencilTables,
@@ -404,7 +367,6 @@
                                    level, bits,
                                    &clEvaluatorCache,
                                    &g_clDeviceContext);
->>>>>>> ed2e48f6
 #endif
 #ifdef OPENSUBDIV_HAS_CUDA
     } else if (g_kernel == kCUDA) {
@@ -1020,29 +982,6 @@
     SAFE_RELEASE(g_pd3dDeviceContext);
     SAFE_RELEASE(g_pd3dDevice);
 
-<<<<<<< HEAD
-    delete g_cpuComputeController;
-
-#ifdef OPENSUBDIV_HAS_OPENMP
-    delete g_ompComputeController;
-#endif
-
-#ifdef OPENSUBDIV_HAS_TBB
-    delete g_tbbComputeController;
-#endif
-
-#ifdef OPENSUBDIV_HAS_OPENCL
-    delete g_clComputeController;
-#endif
-
-#ifdef OPENSUBDIV_HAS_CUDA
-    delete g_cudaComputeController;
-#endif
-
-    delete g_d3d11ComputeController;
-
-=======
->>>>>>> ed2e48f6
     PostQuitMessage(0);
     exit(0);
 }
